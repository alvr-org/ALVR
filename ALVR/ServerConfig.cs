﻿using Codeplex.Data;
using Microsoft.CSharp.RuntimeBinder;
using System;
using System.Collections.Generic;
using System.IO;
using System.IO.MemoryMappedFiles;
using System.Linq;
using System.Text;
using System.Text.RegularExpressions;
using System.Threading.Tasks;
using System.Windows.Forms;

namespace ALVR
{
    class ServerConfig
    {
        private static readonly string APP_FILEMAPPING_NAME = "ALVR_DRIVER_FILEMAPPING_0B124897-7730-4B84-AA32-088E9B92851F";

        public static readonly int DEFAULT_SCALE_INDEX = 3; // 100%
        public static readonly int[] supportedScales = { 25, 50, 75, 100, 125, 150, 175, 200 };

        public static readonly int DEFAULT_REFRESHRATE = 72;
        public static readonly int DEFAULT_WIDTH = 2432;
        public static readonly int DEFAULT_HEIGHT = 1344;

        public class ComboBoxCustomItem
        {
            public ComboBoxCustomItem(string s, int val)
            {
                text = s;
                value = val;
            }
            private readonly string text;
            public int value { get; private set; }

            public override string ToString()
            {
                return text;
            }
        }

        // From OpenVR EVRButtonId
        public static readonly ComboBoxCustomItem[] supportedButtons = {
            new ComboBoxCustomItem("None", -1)
            ,new ComboBoxCustomItem("System", 0)
            ,new ComboBoxCustomItem("ApplicationMenu", 1)
            ,new ComboBoxCustomItem("Grip", 2)
            ,new ComboBoxCustomItem("DPad_Left", 5)
            ,new ComboBoxCustomItem("DPad_Up", 6)
            ,new ComboBoxCustomItem("DPad_Right", 7)
            ,new ComboBoxCustomItem("DPad_Down", 8)
            ,new ComboBoxCustomItem("A Button", 9)
            ,new ComboBoxCustomItem("B Button", 11)
            ,new ComboBoxCustomItem("X Button", 13)
            ,new ComboBoxCustomItem("Y Button", 15)
            ,new ComboBoxCustomItem("Trackpad", 39)
            ,new ComboBoxCustomItem("Trigger", 34)
            ,new ComboBoxCustomItem("Shoulder Left", 19)
            ,new ComboBoxCustomItem("Shoulder Right", 20)
            ,new ComboBoxCustomItem("Joystick Left", 21)
            ,new ComboBoxCustomItem("Joystick Right", 24)
            ,new ComboBoxCustomItem("Back", 31)
            ,new ComboBoxCustomItem("Guide", 32)
            ,new ComboBoxCustomItem("Start", 33)
        };
        public static readonly string[] supportedRecenterButton = new string[] {
            "None", "Trigger", "Trackpad click", "Trackpad touch", "Back"
        };
        public static readonly int[] recenterButtonIndex = new int[] {
            -1, 34, 39, 40, 31
        };

        public static readonly ComboBoxCustomItem[] supportedCodecs = {
            new ComboBoxCustomItem("H.264 AVC", 0),
            new ComboBoxCustomItem("H.265 HEVC", 1)
        };

        MemoryMappedFile memoryMappedFile;

        public ServerConfig()
        {
        }

        public static int FindButton(int button)
        {
            for (var i = 0; i < supportedButtons.Length; i++)
            {
                if (supportedButtons[i].value == button)
                {
                    return i;
                }
            }
            return 0;
        }

        public int GetBufferSizeKB()
        {
            if (Properties.Settings.Default.bufferSize == 5)
            {
                return 200;
            }
            // Map 0 - 100 to 100kB - 2000kB
            return Properties.Settings.Default.bufferSize * 1900 / 100 + 100;
        }

        public int GetFrameQueueSize(bool suppressFrameDrop)
        {
            return suppressFrameDrop ? 5 : 1;
        }

        public bool Save(DeviceDescriptor device)
        {
            try
            {
                var c = Properties.Settings.Default;
                dynamic driverConfig = new DynamicJson();
                if (device != null && device.HasTouchController)
                {
                    driverConfig.serialNumber = "WMHD000X000XXX";
                    driverConfig.trackingSystemName = "oculus";
                    driverConfig.modelNumber = "Oculus Rift S";
                    driverConfig.manufacturerName = "Oculus driver 1.38.0";
                    driverConfig.renderModelName = "generic_hmd";
                    driverConfig.registeredDeviceType = "oculus_rifts";
                }
                else
                {
                    driverConfig.serialNumber = "HTCVive-001";
                    driverConfig.trackingSystemName = "Vive Tracker";
                    driverConfig.modelNumber = "ALVR driver server";
                    driverConfig.manufacturerName = "HTC";
                    driverConfig.renderModelName = "generic_hmd";
                    driverConfig.registeredDeviceType = "vive";
                }
                driverConfig.adapterIndex = 0;
                driverConfig.IPD = 0.063;
                driverConfig.secondsFromVsyncToPhotons = 0.005;
                driverConfig.listenPort = 9944;
                driverConfig.listenHost = "0.0.0.0";
                driverConfig.sendingTimeslotUs = 500;
                driverConfig.limitTimeslotPackets = 0;
                driverConfig.controlListenPort = 9944;
                driverConfig.controlListenHost = "127.0.0.1";
                driverConfig.useKeyedMutex = true;

                driverConfig.codec = c.codec; // 0: H264, 1: H265
                driverConfig.encodeBitrateInMBits = c.bitrate;

                if (device == null)
                {
                    driverConfig.refreshRate = DEFAULT_REFRESHRATE;
                    driverConfig.renderWidth = DEFAULT_WIDTH;
                    driverConfig.renderHeight = DEFAULT_HEIGHT;
                    driverConfig.recomendedRenderWidth = DEFAULT_WIDTH;
                    driverConfig.recomendedRenderHeight = DEFAULT_HEIGHT;

                    driverConfig.autoConnectHost = "";
                    driverConfig.autoConnectPort = 0;

                    driverConfig.eyeFov = new double[] { 45, 45, 45, 45, 45, 45, 45, 45 };
                }
                else
                {
                   
                    driverConfig.refreshRate = device.RefreshRates[0] == 0 ? DEFAULT_REFRESHRATE : device.RefreshRates[0];
                    if(c.force60Hz)
                    {
                        driverConfig.refreshRate = 60;
                    }
                    driverConfig.renderWidth = device.DefaultWidth * c.resolutionScale / 100;
                    driverConfig.renderHeight = device.DefaultHeight * c.resolutionScale / 100;
                    driverConfig.recommendedRenderWidth = device.DefaultWidth;
                    driverConfig.recommendedRenderHeight = device.DefaultHeight;

                    driverConfig.autoConnectHost = device.ClientHost;
                    driverConfig.autoConnectPort = device.ClientPort;

                    driverConfig.eyeFov = device.EyeFov;
                }
                driverConfig.disableThrottling = c.disableThrottling;

                driverConfig.enableSound = c.enableSound && c.soundDevice != "";
                driverConfig.soundDevice = c.soundDevice;
                driverConfig.streamMic = c.streamMic;

                driverConfig.debugOutputDir = Utils.GetOutputPath();
                driverConfig.debugLog = c.debugLog;
                driverConfig.debugFrameIndex = false;
                driverConfig.debugFrameOutput = false;
                driverConfig.debugCaptureOutput = c.debugCaptureOutput;
                driverConfig.useKeyedMutex = true;

                driverConfig.clientRecvBufferSize = GetBufferSizeKB() * 1000;
                driverConfig.frameQueueSize = GetFrameQueueSize(c.suppressFrameDrop);

                driverConfig.force60HZ = c.force60Hz;
<<<<<<< HEAD
                driverConfig.force3DOF = c.force3DOF;
=======
                      
                driverConfig.disableController = c.disableController;
>>>>>>> c69c8701

                if (device != null && device.HasTouchController)
                {
                    driverConfig.controllerTrackingSystemName = "oculus";
                    driverConfig.controllerManufacturerName = "Oculus";
                    driverConfig.controllerModelNumber = "Oculus Rift S";
                    driverConfig.controllerRenderModelNameLeft = "oculus_rifts_controller_left";
                    driverConfig.controllerRenderModelNameRight = "oculus_rifts_controller_right";
                    driverConfig.controllerSerialNumber = "WMHD000X000XXX_Controller";
                    driverConfig.controllerType = "oculus_touch";
                    driverConfig.controllerRegisteredDeviceType = "oculus_touch";
                    driverConfig.controllerLegacyInputProfile = "oculus_touch";
                    driverConfig.controllerInputProfilePath = "{alvr_server}/input/touch_profile.json";
                }
                else
                {
                    driverConfig.controllerTrackingSystemName = "ALVR Remote Controller";
                    driverConfig.controllerManufacturerName = "ALVR";
                    driverConfig.controllerModelNumber = "ALVR Remote Controller";
                    driverConfig.controllerRenderModelNameLeft = "vr_controller_vive_1_5";
                    driverConfig.controllerRenderModelNameRight = "vr_controller_vive_1_5";
                    driverConfig.controllerSerialNumber = "ALVR Remote Controller";
                    driverConfig.controllerType = "vive_controller";
                    driverConfig.controllerRegisteredDeviceType = "vive_controller";
                    driverConfig.controllerLegacyInputProfile = "vive_controller";
                    driverConfig.controllerInputProfilePath = "{alvr_server}/input/vive_controller_profile.json";
                }
                driverConfig.controllerTriggerMode = c.controllerTriggerMode;
                driverConfig.controllerTrackpadClickMode = c.controllerTrackpadClickMode;
                driverConfig.controllerTrackpadTouchMode = c.controllerTrackpadTouchMode;
                driverConfig.controllerBackMode = c.controllerBackMode;

                // -1=Disabled, other=ALVR Input id
                driverConfig.controllerRecenterButton = recenterButtonIndex[c.controllerRecenterButton];
                driverConfig.useTrackingReference = c.useTrackingReference;

                driverConfig.enableOffsetPos = c.useOffsetPos;
                driverConfig.offsetPosX = Utils.ParseFloat(c.offsetPosX);
                driverConfig.offsetPosY = Utils.ParseFloat(c.offsetPosY);
                driverConfig.offsetPosZ = Utils.ParseFloat(c.offsetPosZ);

                driverConfig.trackingFrameOffset = Utils.ParseInt(c.trackingFrameOffset);
                driverConfig.controllerPoseOffset = Utils.ParseFloat(c.controllerPoseOffset);

                if (c.ffrEnabled)
                {
                    driverConfig.foveationStrengthMean = Utils.ParseFloat(c.foveationStrengthMean);
                    driverConfig.foveationShapeRatio = Utils.ParseFloat(c.foveationShapeRatio);
                }
                else
                {
                    driverConfig.foveationStrengthMean = 0;
                    driverConfig.foveationShapeRatio = 0;
                }

             

                byte[] bytes = Encoding.UTF8.GetBytes(driverConfig.ToString());
                memoryMappedFile = MemoryMappedFile.CreateOrOpen(APP_FILEMAPPING_NAME, sizeof(int) + bytes.Length);

                using (var mappedStream = memoryMappedFile.CreateViewStream())
                {
                    mappedStream.Write(BitConverter.GetBytes(bytes.Length), 0, sizeof(int));
                    mappedStream.Write(bytes, 0, bytes.Length);
                }

            }
            catch (Exception)
            {
                MessageBox.Show("Error on creating filemapping.\r\nPlease check the status of vrserver.exe and retry.");
                return false;
            }
            return true;
        }
    }
}<|MERGE_RESOLUTION|>--- conflicted
+++ resolved
@@ -194,12 +194,9 @@
                 driverConfig.frameQueueSize = GetFrameQueueSize(c.suppressFrameDrop);
 
                 driverConfig.force60HZ = c.force60Hz;
-<<<<<<< HEAD
                 driverConfig.force3DOF = c.force3DOF;
-=======
                       
                 driverConfig.disableController = c.disableController;
->>>>>>> c69c8701
 
                 if (device != null && device.HasTouchController)
                 {
