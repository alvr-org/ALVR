--- conflicted
+++ resolved
@@ -1,10 +1,6 @@
 [package]
 name = "alvr_client"
-<<<<<<< HEAD
-version = "14.1.1"
-=======
 version = "14.2.1"
->>>>>>> bfaf91e4
 authors = ["alvr-org", "Riccardo Zaglia <riccardo.zaglia5@gmail.com>"]
 license = "MIT"
 edition = "2018"
