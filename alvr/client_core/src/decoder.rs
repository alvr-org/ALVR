use crate::{ClientCoreEvent, EVENT_QUEUE};
use alvr_common::{once_cell::sync::Lazy, parking_lot::Mutex, RelaxedAtomic};
use alvr_packets::DecoderInitializationConfig;
use alvr_session::{CodecType, MediacodecDataType};
use std::time::Duration;

#[cfg(target_os = "android")]
use alvr_common::prelude::*;

#[derive(Clone)]
pub struct DecoderInitConfig {
    pub codec: CodecType,
    pub max_buffering_frames: f32,
    pub buffering_history_weight: f32,
    pub options: Vec<(String, MediacodecDataType)>,
}

pub static DECODER_INIT_CONFIG: Lazy<Mutex<DecoderInitConfig>> = Lazy::new(|| {
    Mutex::new(DecoderInitConfig {
        codec: CodecType::H264,
        max_buffering_frames: 1.0,
        buffering_history_weight: 0.9,
        options: vec![],
    })
});
#[cfg(target_os = "android")]
pub static DECODER_ENQUEUER: Lazy<Mutex<Option<crate::platform::VideoDecoderEnqueuer>>> =
    Lazy::new(|| Mutex::new(None));
#[cfg(target_os = "android")]
pub static DECODER_DEQUEUER: Lazy<Mutex<Option<crate::platform::VideoDecoderDequeuer>>> =
    Lazy::new(|| Mutex::new(None));

pub static EXTERNAL_DECODER: RelaxedAtomic = RelaxedAtomic::new(false);

pub fn create_decoder(lazy_config: DecoderInitializationConfig) {
    let mut config = DECODER_INIT_CONFIG.lock();
    config.codec = lazy_config.codec;

    if EXTERNAL_DECODER.value() {
        EVENT_QUEUE
            .lock()
            .push_back(ClientCoreEvent::CreateDecoder {
                codec: config.codec,
                config_nal: lazy_config.config_buffer,
            });
    } else {
        #[cfg(target_os = "android")]
        if DECODER_ENQUEUER.lock().is_none() {
            let (enqueuer, dequeuer) = crate::platform::video_decoder_split(
                config.clone(),
                lazy_config.config_buffer,
                |target_timestamp| {
                    if let Some(stats) = &mut *crate::STATISTICS_MANAGER.lock() {
                        stats.report_frame_decoded(target_timestamp);
                    }
                },
            )
            .unwrap();

            *DECODER_ENQUEUER.lock() = Some(enqueuer);
            *DECODER_DEQUEUER.lock() = Some(dequeuer);

            if let Some(sender) = &*crate::CONTROL_CHANNEL_SENDER.lock() {
                sender
                    .send(alvr_packets::ClientControlPacket::RequestIdr)
                    .ok();
            }
        }
    }
}

// return: frame has been successfully enqueued
pub fn push_nal(timestamp: Duration, nal: &[u8]) -> bool {
    if EXTERNAL_DECODER.value() {
        EVENT_QUEUE.lock().push_back(ClientCoreEvent::FrameReady {
            timestamp,
            nal: nal.to_vec(),
        });
        true
    } else {
        #[cfg(target_os = "android")]
        if let Some(decoder) = &*DECODER_ENQUEUER.lock() {
<<<<<<< HEAD
            show_err(decoder.push_frame_nal(timestamp, &nal, Duration::from_millis(500)));
        } else if let Some(sender) = &*crate::CONTROL_CHANNEL_SENDER.lock() {
            sender
                .send(alvr_sockets::ClientControlPacket::RequestConfigNAL)
                .ok();
=======
            matches!(show_err(decoder.push_frame_nal(timestamp, nal)), Some(true))
        } else {
            false
>>>>>>> 348294d4
        }
        #[cfg(not(target_os = "android"))]
        false
    }
}

/// Call only with internal decoder (Android only)
/// If a frame is available, return the timestamp and the AHardwareBuffer.
pub fn get_frame() -> Option<(Duration, *mut std::ffi::c_void)> {
    #[cfg(target_os = "android")]
    if let Some(decoder) = &mut *DECODER_DEQUEUER.lock() {
        if let Some((timestamp, buffer_ptr)) = decoder.dequeue_frame() {
            if let Some(stats) = &mut *crate::STATISTICS_MANAGER.lock() {
                stats.report_compositor_start(timestamp);
            }

            Some((timestamp, buffer_ptr))
        } else {
            None
        }
    } else {
        None
    }
    #[cfg(not(target_os = "android"))]
    None
}<|MERGE_RESOLUTION|>--- conflicted
+++ resolved
@@ -80,17 +80,9 @@
     } else {
         #[cfg(target_os = "android")]
         if let Some(decoder) = &*DECODER_ENQUEUER.lock() {
-<<<<<<< HEAD
-            show_err(decoder.push_frame_nal(timestamp, &nal, Duration::from_millis(500)));
-        } else if let Some(sender) = &*crate::CONTROL_CHANNEL_SENDER.lock() {
-            sender
-                .send(alvr_sockets::ClientControlPacket::RequestConfigNAL)
-                .ok();
-=======
             matches!(show_err(decoder.push_frame_nal(timestamp, nal)), Some(true))
         } else {
             false
->>>>>>> 348294d4
         }
         #[cfg(not(target_os = "android"))]
         false
