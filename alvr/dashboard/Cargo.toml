--- conflicted
+++ resolved
@@ -15,13 +15,8 @@
 
 env_logger = "0.9"
 
-<<<<<<< HEAD
-egui = "0.19"
-eframe = { version = "0.19.0", default-features = false, features = ["wgpu", "default_fonts"] }
-=======
 egui = "0.20"
-eframe = "0.20"
->>>>>>> 46c7e977
+eframe = { version = "0.20", default-features = false, features = ["wgpu", "default_fonts"] }
 
 reqwest = { version = "0.11", features = ["native-tls", "json"] }
 tokio = { version = "1", features = ["rt-multi-thread", "macros"] }
