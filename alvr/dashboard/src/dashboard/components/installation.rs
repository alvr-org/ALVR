--- conflicted
+++ resolved
@@ -1,10 +1,5 @@
-<<<<<<< HEAD
-use alvr_gui_common::theme::{self};
-use alvr_packets::{FirewallRulesAction, ServerRequest};
-=======
 use crate::dashboard::ServerRequest;
 use alvr_gui_common::theme;
->>>>>>> b864cce1
 use eframe::{
     egui::{Frame, Grid, Layout, RichText, Ui},
     emath::Align,
