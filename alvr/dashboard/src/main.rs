--- conflicted
+++ resolved
@@ -38,23 +38,13 @@
                 .patches
                 .linux_async_reprojection = false;
         } else {
-<<<<<<< HEAD
             #[cfg(target_os = "linux")]
-=======
-            //#[cfg(target_os = "linux")]
->>>>>>> eab7ebdd
             {
                 let mut power_info_file =
                     std::fs::File::open("/sys/class/drm/card0/device/pp_power_profile_mode")
                         .expect("File not found");
                 let mut power_info = String::new();
-                power_info_file
-                    .read_to_string(&mut power_info)
-<<<<<<< HEAD
-                    .unwrap();
-=======
-                    .expect("Cannot read file");
->>>>>>> eab7ebdd
+                power_info_file.read_to_string(&mut power_info).unwrap();
                 if !power_info.contains("VR*") {
                     warn!("Make sure to set the Power Profile to VR!");
                 }
