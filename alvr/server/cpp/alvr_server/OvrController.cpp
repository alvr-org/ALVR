--- conflicted
+++ resolved
@@ -260,11 +260,7 @@
 		vr::VRProperties()->SetStringProperty(m_ulPropertyContainer, vr::Prop_NamedIconPathDeviceAlertLow_String, "{htc}/icons/tracker_status_ready_low.png");
 		// yes we want to explicitly fallthrough to vive case!, vive trackers can have input when POGO pins are connected to a peripheral.
 		// the input bindings are only active when the tracker role is set to "vive_tracker_handed"/held_in_hand roles.
-<<<<<<< HEAD
-		//[[fallthrough]]
-=======
 		[[fallthrough]];
->>>>>>> 9be5e991
 	}
 	case 4: //Vive
 	case 5: //Vive no pinch
