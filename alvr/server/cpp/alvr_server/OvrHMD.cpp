--- conflicted
+++ resolved
@@ -62,7 +62,10 @@
     m_pose.poseIsValid = true;
     m_pose.result = vr::TrackingResult_Running_OK;
     m_pose.deviceIsConnected = true;
-
+    m_pose.qWorldFromDriverRotation = HmdQuaternion_Init(1, 0, 0, 0);
+    m_pose.qDriverFromHeadRotation = HmdQuaternion_Init(1, 0, 0, 0);
+    m_pose.qRotation = HmdQuaternion_Init(1, 0, 0, 0);
+    
     m_poseHistory = std::make_shared<PoseHistory>();
 
     m_deviceClass = Settings::Instance().m_TrackingRefOnly
@@ -310,7 +313,6 @@
 
 void OvrHmd::OnPoseUpdated(uint64_t targetTimestampNs, float predictionS, AlvrDeviceMotion motion) {
     if (this->object_id != vr::k_unTrackedDeviceIndexInvalid) {
-<<<<<<< HEAD
         auto pose = vr::DriverPose_t{};
         pose.poseIsValid = true;
         pose.result = vr::TrackingResult_Running_OK;
@@ -325,24 +327,6 @@
         pose.vecPosition[0] = motion.position[0];
         pose.vecPosition[1] = motion.position[1];
         pose.vecPosition[2] = motion.position[2];
-=======
-        m_pose.poseIsValid = true;
-        m_pose.result = vr::TrackingResult_Running_OK;
-        m_pose.deviceIsConnected = true;
-
-        m_pose.qWorldFromDriverRotation = HmdQuaternion_Init(1, 0, 0, 0);
-        m_pose.qDriverFromHeadRotation = HmdQuaternion_Init(1, 0, 0, 0);
-        m_pose.qRotation = HmdQuaternion_Init(1, 0, 0, 0);
-
-        m_pose.qRotation = HmdQuaternion_Init(motion.orientation.w,
-                                            motion.orientation.x,
-                                            motion.orientation.y,
-                                            motion.orientation.z);
-
-        m_pose.vecPosition[0] = motion.position[0];
-        m_pose.vecPosition[1] = motion.position[1];
-        m_pose.vecPosition[2] = motion.position[2];
->>>>>>> 4ab22c23
 
         // This value is ignored on Windows (since it uses a direct mode driver), but necessary on
         // Linux for correct controllers tracking.
