use crate::{
    bitrate::BitrateManager,
    buttons::BUTTON_PATH_FROM_ID,
    face_tracking::FaceTrackingSink,
    haptics,
    sockets::WelcomeSocket,
    statistics::StatisticsManager,
    tracking::{self, TrackingManager},
    FfiButtonValue, FfiFov, FfiViewsConfig, VideoPacket, BITRATE_MANAGER, CONTROL_CHANNEL_SENDER,
    DECODER_CONFIG, DISCONNECT_CLIENT_NOTIFIER, HAPTICS_SENDER, RESTART_NOTIFIER,
    SERVER_DATA_MANAGER, STATISTICS_MANAGER, VIDEO_RECORDING_FILE, VIDEO_SENDER,
};
use alvr_audio::AudioDevice;
use alvr_common::{
    glam::{UVec2, Vec2},
    once_cell::sync::Lazy,
    parking_lot,
    prelude::*,
    settings_schema::Switch,
    RelaxedAtomic, DEVICE_ID_TO_PATH, HEAD_ID, LEFT_HAND_ID, RIGHT_HAND_ID,
};
use alvr_events::{ButtonEvent, EventType, HapticsEvent, TrackingEvent};
use alvr_packets::{
    ButtonValue, ClientConnectionResult, ClientControlPacket, ClientListAction, ClientStatistics,
    ServerControlPacket, StreamConfigPacket, Tracking, AUDIO, HAPTICS, STATISTICS, TRACKING, VIDEO,
};
use alvr_session::{CodecType, ConnectionState, ControllersEmulationMode, FrameSize, OpenvrConfig};
use alvr_sockets::{
    spawn_cancelable, ControlSocketReceiver, ControlSocketSender, PeerType, ProtoControlSocket,
    StreamSocketBuilder, KEEPALIVE_INTERVAL,
};
use futures::future::BoxFuture;
use std::{
    collections::{HashMap, HashSet},
    future,
    net::IpAddr,
    process::Command,
    ptr,
    sync::{mpsc as smpsc, Arc},
    thread,
    time::Duration,
};
use tokio::{
    runtime::Runtime,
    sync::{mpsc as tmpsc, Mutex},
    time,
};

const RETRY_CONNECT_MIN_INTERVAL: Duration = Duration::from_secs(1);

pub static SHOULD_CONNECT_TO_CLIENTS: Lazy<Arc<RelaxedAtomic>> =
    Lazy::new(|| Arc::new(RelaxedAtomic::new(false)));
static CONNECTED_CLIENT_HOSTNAMES: Lazy<parking_lot::Mutex<HashSet<String>>> =
    Lazy::new(|| parking_lot::Mutex::new(HashSet::new()));
static STREAMING_CLIENT_HOSTNAME: Lazy<parking_lot::Mutex<Option<String>>> =
    Lazy::new(|| parking_lot::Mutex::new(None));

fn align32(value: f32) -> u32 {
    ((value / 32.).floor() * 32.) as u32
}

// Alternate connection trials with manual IPs and clients discovered on the local network
pub fn handshake_loop() -> IntResult {
    let mut welcome_socket = WelcomeSocket::new().map_err(to_int_e!())?;

    loop {
        check_interrupt!(SHOULD_CONNECT_TO_CLIENTS.value());

        let manual_client_ips = {
            let connected_hostnames_lock = CONNECTED_CLIENT_HOSTNAMES.lock();
            let mut manual_client_ips = HashMap::new();
            for (hostname, connection_info) in SERVER_DATA_MANAGER.read().client_list() {
                if !connected_hostnames_lock.contains(hostname) {
                    for ip in &connection_info.manual_ips {
                        manual_client_ips.insert(*ip, hostname.clone());
                    }
                }
            }
            manual_client_ips
        };

        if !manual_client_ips.is_empty() && try_connect(manual_client_ips).is_ok() {
            thread::sleep(RETRY_CONNECT_MIN_INTERVAL);
            continue;
        }

        let discovery_config = SERVER_DATA_MANAGER
            .read()
            .settings()
            .connection
            .client_discovery
            .clone();
        if let Switch::Enabled(config) = discovery_config {
            let (client_hostname, client_ip) = match welcome_socket.recv_non_blocking() {
                Ok(pair) => pair,
                Err(e) => {
                    if let InterruptibleError::Other(e) = e {
                        warn!("UDP handshake listening error: {e}");
                    }

                    thread::sleep(RETRY_CONNECT_MIN_INTERVAL);
                    continue;
                }
            };

            let trusted = {
                let mut data_manager = SERVER_DATA_MANAGER.write();

                data_manager.update_client_list(
                    client_hostname.clone(),
                    ClientListAction::AddIfMissing {
                        trusted: false,
                        manual_ips: vec![],
                    },
                );

                if config.auto_trust_clients {
                    data_manager
                        .update_client_list(client_hostname.clone(), ClientListAction::Trust);
                }

                data_manager
                    .client_list()
                    .get(&client_hostname)
                    .unwrap()
                    .trusted
            };

            // do not attempt connection if the client is already connected
            if trusted && !CONNECTED_CLIENT_HOSTNAMES.lock().contains(&client_hostname) {
                if let Err(e) =
                    try_connect([(client_ip, client_hostname.clone())].into_iter().collect())
                {
                    error!("Handshake error for {client_hostname}: {e}");
                }
            }
        }

        thread::sleep(RETRY_CONNECT_MIN_INTERVAL);
    }
}

pub fn contruct_openvr_config() -> OpenvrConfig {
    let data_manager_lock = SERVER_DATA_MANAGER.read();
    let old_config = data_manager_lock.session().openvr_config.clone();
    let settings = data_manager_lock.settings().clone();

    let mut controllers_mode_idx = 0;
    let mut override_trigger_threshold = false;
    let mut trigger_threshold = 0.0;
    let mut override_grip_threshold = false;
    let mut grip_threshold = 0.0;
    let controllers_enabled = if let Switch::Enabled(config) = settings.headset.controllers {
        controllers_mode_idx = match config.emulation_mode {
            ControllersEmulationMode::RiftSTouch => 1,
            ControllersEmulationMode::ValveIndex => 3,
            ControllersEmulationMode::ViveWand => 5,
            ControllersEmulationMode::Quest2Touch => 7,
            ControllersEmulationMode::ViveTracker => 9,
        };
        override_trigger_threshold =
            if let Switch::Enabled(value) = config.trigger_threshold_override {
                trigger_threshold = value;
                true
            } else {
                false
            };
        override_grip_threshold = if let Switch::Enabled(value) = config.grip_threshold_override {
            grip_threshold = value;
            true
        } else {
            false
        };
        true
    } else {
        false
    };

    let mut foveation_center_size_x = 0.0;
    let mut foveation_center_size_y = 0.0;
    let mut foveation_center_shift_x = 0.0;
    let mut foveation_center_shift_y = 0.0;
    let mut foveation_edge_ratio_x = 0.0;
    let mut foveation_edge_ratio_y = 0.0;
    let enable_foveated_rendering =
        if let Switch::Enabled(config) = settings.video.foveated_rendering {
            foveation_center_size_x = config.center_size_x;
            foveation_center_size_y = config.center_size_y;
            foveation_center_shift_x = config.center_shift_x;
            foveation_center_shift_y = config.center_shift_y;
            foveation_edge_ratio_x = config.edge_ratio_x;
            foveation_edge_ratio_y = config.edge_ratio_y;

            true
        } else {
            false
        };

    let mut brightness = 0.0;
    let mut contrast = 0.0;
    let mut saturation = 0.0;
    let mut gamma = 0.0;
    let mut sharpening = 0.0;
    let enable_color_correction = if let Switch::Enabled(config) = settings.video.color_correction {
        brightness = config.brightness;
        contrast = config.contrast;
        saturation = config.saturation;
        gamma = config.gamma;
        sharpening = config.sharpening;
        true
    } else {
        false
    };

    let nvenc_overrides = settings.video.encoder_config.nvenc;
    let amf_controls = settings.video.encoder_config.amf;

    OpenvrConfig {
        tracking_ref_only: settings.headset.tracking_ref_only,
        enable_vive_tracker_proxy: settings.headset.enable_vive_tracker_proxy,
        aggressive_keyframe_resend: settings.connection.aggressive_keyframe_resend,
        adapter_index: settings.video.adapter_index,
        codec: matches!(settings.video.preferred_codec, CodecType::Hevc) as _,
        rate_control_mode: settings.video.encoder_config.rate_control_mode as u32,
        filler_data: settings.video.encoder_config.filler_data,
        entropy_coding: settings.video.encoder_config.entropy_coding as u32,
        use_10bit_encoder: settings.video.encoder_config.use_10bit,
        enable_vbaq: amf_controls.enable_vbaq,
        use_preproc: amf_controls.use_preproc,
        preproc_sigma: amf_controls.preproc_sigma,
        preproc_tor: amf_controls.preproc_tor,
        nvenc_quality_preset: nvenc_overrides.quality_preset as u32,
        amd_encoder_quality_preset: amf_controls.quality_preset as u32,
        force_sw_encoding: settings
            .video
            .encoder_config
            .software
            .force_software_encoding,
        sw_thread_count: settings.video.encoder_config.software.thread_count,
        controllers_enabled,
        controllers_mode_idx,
        override_trigger_threshold,
        trigger_threshold,
        override_grip_threshold,
        grip_threshold,
        enable_foveated_rendering,
        foveation_center_size_x,
        foveation_center_size_y,
        foveation_center_shift_x,
        foveation_center_shift_y,
        foveation_edge_ratio_x,
        foveation_edge_ratio_y,
        enable_color_correction,
        brightness,
        contrast,
        saturation,
        gamma,
        sharpening,
        linux_async_reprojection: settings.patches.linux_async_reprojection,
        nvenc_tuning_preset: nvenc_overrides.tuning_preset as u32,
        nvenc_multi_pass: nvenc_overrides.multi_pass as u32,
        nvenc_adaptive_quantization_mode: nvenc_overrides.adaptive_quantization_mode as u32,
        nvenc_low_delay_key_frame_scale: nvenc_overrides.low_delay_key_frame_scale,
        nvenc_refresh_rate: nvenc_overrides.refresh_rate,
        enable_intra_refresh: nvenc_overrides.enable_intra_refresh,
        intra_refresh_period: nvenc_overrides.intra_refresh_period,
        intra_refresh_count: nvenc_overrides.intra_refresh_count,
        max_num_ref_frames: nvenc_overrides.max_num_ref_frames,
        gop_length: nvenc_overrides.gop_length,
        p_frame_strategy: nvenc_overrides.p_frame_strategy,
        nvenc_rate_control_mode: nvenc_overrides.rate_control_mode,
        rc_buffer_size: nvenc_overrides.rc_buffer_size,
        rc_initial_delay: nvenc_overrides.rc_initial_delay,
        rc_max_bitrate: nvenc_overrides.rc_max_bitrate,
        rc_average_bitrate: nvenc_overrides.rc_average_bitrate,
        nvenc_enable_weighted_prediction: nvenc_overrides.enable_weighted_prediction,
        capture_frame_dir: settings.capture.capture_frame_dir,
        amd_bitrate_corruption_fix: settings.video.bitrate.image_corruption_fix,
        ..old_config
    }
}

fn try_connect(mut client_ips: HashMap<IpAddr, String>) -> IntResult {
    let runtime = Runtime::new().map_err(to_int_e!())?;

    let (mut proto_socket, client_ip) = runtime
        .block_on(async {
            let get_proto_socket = ProtoControlSocket::connect_to(PeerType::AnyClient(
                client_ips.keys().cloned().collect(),
            ));
            tokio::select! {
                proto_socket = get_proto_socket => proto_socket,
                _ = time::sleep(Duration::from_secs(1)) => {
                    fmt_e!("Control socket failed to connect")
                }
            }
        })
        .map_err(to_int_e!())?;

    // Safety: this never panics because client_ip is picked from client_ips keys
    let client_hostname = client_ips.remove(&client_ip).unwrap();

    SERVER_DATA_MANAGER.write().update_client_list(
        client_hostname.clone(),
        ClientListAction::UpdateCurrentIp(Some(client_ip)),
    );

    let maybe_streaming_caps = if let ClientConnectionResult::ConnectionAccepted {
        client_protocol_id,
        display_name,
        streaming_capabilities,
        ..
    } = runtime.block_on(proto_socket.recv()).map_err(to_int_e!())?
    {
        if client_protocol_id != alvr_common::protocol_id() {
            warn!(
                "Trusted client is incompatible! Expected protocol ID: {}, found: {}",
                alvr_common::protocol_id(),
                client_protocol_id,
            );
        }

        SERVER_DATA_MANAGER.write().update_client_list(
            client_hostname.clone(),
            ClientListAction::SetDisplayName(display_name),
        );

        streaming_capabilities
    } else {
        debug!("Found client in standby. Retrying");
        return Ok(());
    };

    let streaming_caps = if let Some(streaming_caps) = maybe_streaming_caps {
        if let Some(hostname) = &*STREAMING_CLIENT_HOSTNAME.lock() {
            return int_fmt_e!("Streaming client {hostname} is already connected!");
        } else {
            streaming_caps
        }
    } else {
        return int_fmt_e!("Only streaming clients are supported for now");
    };

    let settings = SERVER_DATA_MANAGER.read().settings().clone();

    fn get_view_res(config: FrameSize, default_res: UVec2) -> UVec2 {
        let res = match config {
            FrameSize::Scale(scale) => default_res.as_vec2() * scale,
            FrameSize::Absolute { width, height } => {
                let width = width as f32;
                Vec2::new(
                    width,
                    height.map(|h| h as f32).unwrap_or_else(|| {
                        let default_res = default_res.as_vec2();
                        width * default_res.y / default_res.x
                    }),
                )
            }
        };

        UVec2::new(align32(res.x), align32(res.y))
    }

    let stream_view_resolution = get_view_res(
        settings.video.transcoding_view_resolution,
        streaming_caps.default_view_resolution,
    );

    let target_view_resolution = get_view_res(
        settings.video.emulated_headset_view_resolution,
        streaming_caps.default_view_resolution,
    );

    let fps = {
        let mut best_match = 0_f32;
        let mut min_diff = f32::MAX;
        for rr in &streaming_caps.supported_refresh_rates {
            let diff = (*rr - settings.video.preferred_fps).abs();
            if diff < min_diff {
                best_match = *rr;
                min_diff = diff;
            }
        }
        best_match
    };

    if !streaming_caps
        .supported_refresh_rates
        .contains(&settings.video.preferred_fps)
    {
        warn!("Chosen refresh rate not supported. Using {fps}Hz");
    }

    let game_audio_sample_rate = if let Switch::Enabled(game_audio_config) =
        settings.audio.game_audio
    {
        let game_audio_device = AudioDevice::new_output(
            Some(settings.audio.linux_backend),
            game_audio_config.device.as_ref(),
        )
        .map_err(to_int_e!())?;

        #[cfg(not(target_os = "linux"))]
        if let Switch::Enabled(microphone_desc) = settings.audio.microphone {
            let (sink, source) = AudioDevice::new_virtual_microphone_pair(
                Some(settings.audio.linux_backend),
                microphone_desc.devices,
            )
            .map_err(to_int_e!())?;
            if alvr_audio::is_same_device(&game_audio_device, &sink)
                || alvr_audio::is_same_device(&game_audio_device, &source)
            {
                return int_fmt_e!("Game audio and microphone cannot point to the same device!");
            }
        }

        game_audio_device.input_sample_rate().map_err(to_int_e!())?
    } else {
        0
    };

    let client_config = StreamConfigPacket {
        session: {
            let session = SERVER_DATA_MANAGER.read().session().clone();
            serde_json::to_string(&session).map_err(to_int_e!())?
        },
        negotiated: serde_json::json!({
            "view_resolution": stream_view_resolution,
            "refresh_rate_hint": fps,
            "game_audio_sample_rate": game_audio_sample_rate,
        })
        .to_string(),
    };
    runtime
        .block_on(proto_socket.send(&client_config))
        .map_err(to_int_e!())?;

    let (mut control_sender, control_receiver) = proto_socket.split();

    let mut new_openvr_config = contruct_openvr_config();
    new_openvr_config.eye_resolution_width = stream_view_resolution.x;
    new_openvr_config.eye_resolution_height = stream_view_resolution.y;
    new_openvr_config.target_eye_resolution_width = target_view_resolution.x;
    new_openvr_config.target_eye_resolution_height = target_view_resolution.y;
    new_openvr_config.refresh_rate = fps as _;

    if SERVER_DATA_MANAGER.read().session().openvr_config != new_openvr_config {
        SERVER_DATA_MANAGER.write().session_mut().openvr_config = new_openvr_config;

        runtime
            .block_on(control_sender.send(&ServerControlPacket::Restarting))
            .ok();

        crate::notify_restart_driver();
    }

    CONNECTED_CLIENT_HOSTNAMES
        .lock()
        .insert(client_hostname.clone());

    *STREAMING_CLIENT_HOSTNAME.lock() = Some(client_hostname.clone());

    thread::spawn(move || {
        runtime.block_on({
            let client_hostname = client_hostname.clone();
            async move {
                // this is a bridge between sync and async, skips the needs for a notifier
                let shutdown_detector = async {
                    while SHOULD_CONNECT_TO_CLIENTS.value() {
                        time::sleep(Duration::from_secs(1)).await;
                    }
                };

                tokio::select! {
                    res = connection_pipeline(
                        client_hostname,
                        client_ip,
                        control_sender,
                        control_receiver,
                        streaming_caps.microphone_sample_rate,
                        fps,
                    ) => {
                        if let Err(e) = res {
                            warn!("Connection interrupted: {e:?}");
                        }
                    },
                    _ = DISCONNECT_CLIENT_NOTIFIER.notified() => (),
                    _ = shutdown_detector => (),
                };
            }
        });

        {
            let mut streaming_hostname_lock = STREAMING_CLIENT_HOSTNAME.lock();
            if let Some(hostname) = streaming_hostname_lock.clone() {
                if hostname == client_hostname {
                    *streaming_hostname_lock = None
                }
            }
        }

        CONNECTED_CLIENT_HOSTNAMES.lock().remove(&client_hostname);
    });

    Ok(())
}

// close stream on Drop (manual disconnection or execution canceling)
struct StreamCloseGuard {
    is_streaming: Arc<RelaxedAtomic>,
    streaming_hostname: String,
}

impl Drop for StreamCloseGuard {
    fn drop(&mut self) {
        self.is_streaming.set(false);

        SERVER_DATA_MANAGER.write().update_client_list(
            self.streaming_hostname.clone(),
            ClientListAction::SetConnectionState(ConnectionState::Disconnected),
        );

        *VIDEO_RECORDING_FILE.lock() = None;

        unsafe { crate::DeinitializeStreaming() };

        let on_disconnect_script = SERVER_DATA_MANAGER
            .read()
            .settings()
            .connection
            .on_disconnect_script
            .clone();
        if !on_disconnect_script.is_empty() {
            info!("Running on disconnect script (disconnect): {on_disconnect_script}");
            if let Err(e) = Command::new(&on_disconnect_script)
                .env("ACTION", "disconnect")
                .spawn()
            {
                warn!("Failed to run disconnect script: {e}");
            }
        }
    }
}

async fn connection_pipeline(
    client_hostname: String,
    client_ip: IpAddr,
    control_sender: ControlSocketSender<ServerControlPacket>,
    mut control_receiver: ControlSocketReceiver<ClientControlPacket>,
    microphone_sample_rate: u32,
    refresh_rate: f32,
) -> StrResult {
    let control_sender = Arc::new(Mutex::new(control_sender));

    control_sender
        .lock()
        .await
        .send(&ServerControlPacket::StartStream)
        .await?;

    match control_receiver.recv().await {
        Ok(ClientControlPacket::StreamReady) => {}
        Ok(_) => {
            return fmt_e!("Got unexpected packet waiting for stream ack");
        }
        Err(e) => {
            return fmt_e!("Error while waiting for stream ack: {e}");
        }
    }

    let settings = SERVER_DATA_MANAGER.read().settings().clone();

    let stream_socket = tokio::select! {
        res = StreamSocketBuilder::connect_to_client(
            client_ip,
            settings.connection.stream_port,
            settings.connection.stream_protocol,
            settings.connection.server_send_buffer_bytes,
            settings.connection.server_recv_buffer_bytes,
            settings.connection.packet_size as _,
        ) => res?,
        _ = time::sleep(Duration::from_secs(5)) => {
            return fmt_e!("Timeout while setting up streams");
        }
    };
    let stream_socket = Arc::new(stream_socket);

    *STATISTICS_MANAGER.lock() = Some(StatisticsManager::new(
        settings.connection.statistics_history_size,
        Duration::from_secs_f32(1.0 / refresh_rate),
        if let Switch::Enabled(config) = &settings.headset.controllers {
            config.steamvr_pipeline_frames
        } else {
            0.0
        },
    ));

    *BITRATE_MANAGER.lock() =
        BitrateManager::new(settings.video.bitrate.history_size, refresh_rate);

    {
        let on_connect_script = settings.connection.on_connect_script;

        if !on_connect_script.is_empty() {
            info!("Running on connect script (connect): {on_connect_script}");
            if let Err(e) = Command::new(&on_connect_script)
                .env("ACTION", "connect")
                .spawn()
            {
                warn!("Failed to run connect script: {e}");
            }
        }
    }

    if settings.capture.save_video_stream {
        crate::create_recording_file();
    }

    unsafe { crate::InitializeStreaming() };

    let is_streaming = Arc::new(RelaxedAtomic::new(true));
    let _stream_guard = StreamCloseGuard {
        is_streaming: Arc::clone(&is_streaming),
        streaming_hostname: client_hostname.clone(),
    };

    SERVER_DATA_MANAGER.write().update_client_list(
        client_hostname.clone(),
        ClientListAction::SetConnectionState(ConnectionState::Streaming),
    );

    let game_audio_loop: BoxFuture<_> = if let Switch::Enabled(config) = settings.audio.game_audio {
        let sender = stream_socket.request_stream(AUDIO).await?;
        Box::pin(async move {
            loop {
                let device = match AudioDevice::new_output(
                    Some(settings.audio.linux_backend),
                    config.device.as_ref(),
                ) {
                    Ok(data) => data,
                    Err(e) => {
                        warn!("New audio device Failed : {e}");
                        time::sleep(RETRY_CONNECT_MIN_INTERVAL).await;
                        continue;
                    }
                };
                let mute_when_streaming = config.mute_when_streaming;

                #[cfg(windows)]
                if let Ok(id) = alvr_audio::get_windows_device_id(&device) {
                    unsafe {
                        crate::SetOpenvrProperty(
                            *alvr_common::HEAD_ID,
                            crate::openvr_props::to_ffi_openvr_prop(
                                alvr_session::OpenvrPropertyKey::AudioDefaultPlaybackDeviceId,
                                alvr_session::OpenvrPropValue::String(id),
                            ),
                        )
                    }
                } else {
                    continue;
                };

                let new_sender = sender.clone();
                if let Err(e) =
                    alvr_audio::record_audio_loop(device, 2, mute_when_streaming, new_sender).await
                {
                    warn!("Audio task exit with error : {e}")
                }

                #[cfg(windows)]
                if let Ok(id) =
                    alvr_audio::get_windows_device_id(&AudioDevice::new_output(None, None)?)
                {
                    unsafe {
                        crate::SetOpenvrProperty(
                            *alvr_common::HEAD_ID,
                            crate::openvr_props::to_ffi_openvr_prop(
                                alvr_session::OpenvrPropertyKey::AudioDefaultPlaybackDeviceId,
                                alvr_session::OpenvrPropValue::String(id),
                            ),
                        )
                    }
                }
            }
        })
    } else {
        Box::pin(future::pending())
    };
    let microphone_loop: BoxFuture<_> = if let Switch::Enabled(config) = settings.audio.microphone {
        #[allow(unused_variables)]
        let (sink, source) = AudioDevice::new_virtual_microphone_pair(
            Some(settings.audio.linux_backend),
            config.devices,
        )?;
        let receiver = stream_socket.subscribe_to_stream(AUDIO).await?;

        #[cfg(windows)]
        if let Ok(id) = alvr_audio::get_windows_device_id(&source) {
            unsafe {
                crate::SetOpenvrProperty(
                    *alvr_common::HEAD_ID,
                    crate::openvr_props::to_ffi_openvr_prop(
                        alvr_session::OpenvrPropertyKey::AudioDefaultRecordingDeviceId,
                        alvr_session::OpenvrPropValue::String(id),
                    ),
                )
            }
        }

        Box::pin(alvr_audio::play_audio_loop(
            sink,
            1,
            microphone_sample_rate,
            config.buffering,
            receiver,
        ))
    } else {
        Box::pin(future::pending())
    };

    let video_send_loop = {
        let mut socket_sender = stream_socket.request_stream(VIDEO).await?;
        async move {
            let (data_sender, mut data_receiver) =
                tmpsc::channel(settings.connection.max_queued_server_video_frames);
            *VIDEO_SENDER.lock() = Some(data_sender);

            while let Some(VideoPacket { header, payload }) = data_receiver.recv().await {
                socket_sender.send(&header, payload).await.ok();
            }

            Ok(())
        }
    };

    let haptics_send_loop = {
        let mut socket_sender = stream_socket.request_stream(HAPTICS).await?;
        async move {
            let (data_sender, mut data_receiver) = tmpsc::unbounded_channel();
            *HAPTICS_SENDER.lock() = Some(data_sender);

            while let Some(haptics) = data_receiver.recv().await {
                let haptics_config = {
                    let data_manager_lock = SERVER_DATA_MANAGER.read();

                    if data_manager_lock.settings().logging.log_haptics {
                        alvr_events::send_event(EventType::Haptics(HapticsEvent {
                            path: DEVICE_ID_TO_PATH
                                .get(&haptics.device_id)
                                .map(|p| (*p).to_owned())
                                .unwrap_or_else(|| {
                                    format!("Unknown (ID: {:#16x})", haptics.device_id)
                                }),
                            duration: haptics.duration,
                            frequency: haptics.frequency,
                            amplitude: haptics.amplitude,
                        }))
                    }

                    data_manager_lock
                        .settings()
                        .headset
                        .controllers
                        .as_option()
                        .and_then(|c| c.haptics.as_option().cloned())
                };

                if let Some(config) = haptics_config {
                    socket_sender
                        .send(&haptics::map_haptics(&config, haptics), vec![])
                        .await
                        .ok();
                }
            }

            Ok(())
        }
    };

    let (playspace_sync_sender, playspace_sync_receiver) = smpsc::channel::<Option<Vec2>>();

    let is_tracking_ref_only = settings.headset.tracking_ref_only;
    if !is_tracking_ref_only {
        // use a separate thread because SetChaperone() is blocking
        thread::spawn(move || {
            while let Ok(packet) = playspace_sync_receiver.recv() {
                if let Some(area) = packet {
                    unsafe { crate::SetChaperone(area.x, area.y) };
                } else {
                    unsafe { crate::SetChaperone(2.0, 2.0) };
                }
            }
        });
    }

    let tracking_manager = Arc::new(Mutex::new(TrackingManager::new()));

    let tracking_receive_loop = {
        let mut receiver = stream_socket
            .subscribe_to_stream::<Tracking>(TRACKING)
            .await?;
        let tracking_manager = Arc::clone(&tracking_manager);
        async move {
            let face_tracking_sink = if let Switch::Enabled(config) = settings.headset.face_tracking
            {
                Some(FaceTrackingSink::new(
                    config.sink,
                    settings.connection.osc_local_port,
                )?)
            } else {
                None
            };

            let mut track_controllers = 0u32;
            if let Switch::Enabled(config) = settings.headset.controllers {
                track_controllers = config.tracked.into();
            }

            loop {
                let tracking = receiver.recv_header_only().await?;

                let mut tracking_manager_lock = tracking_manager.lock().await;

                let motions;
                let left_hand_skeleton;
                let right_hand_skeleton;
                {
                    let data_manager_lock = SERVER_DATA_MANAGER.read();
                    let config = &data_manager_lock.settings().headset;
                    motions = tracking_manager_lock.transform_motions(
                        config,
                        &tracking.device_motions,
                        [
                            tracking.hand_skeletons[0].is_some(),
                            tracking.hand_skeletons[1].is_some(),
                        ],
                    );

                    left_hand_skeleton = tracking.hand_skeletons[0]
                        .map(|s| tracking::to_openvr_hand_skeleton(config, *LEFT_HAND_ID, s));
                    right_hand_skeleton = tracking.hand_skeletons[1]
                        .map(|s| tracking::to_openvr_hand_skeleton(config, *RIGHT_HAND_ID, s));
                }

                // Note: using the raw unrecentered head
                let local_eye_gazes = tracking
                    .device_motions
                    .iter()
                    .find(|(id, _)| *id == *HEAD_ID)
                    .map(|(_, m)| tracking::to_local_eyes(m.pose, tracking.face_data.eye_gazes))
                    .unwrap_or_default();

                {
                    let data_manager_lock = SERVER_DATA_MANAGER.read();
                    if data_manager_lock.settings().logging.log_tracking {
                        alvr_events::send_event(EventType::Tracking(Box::new(TrackingEvent {
                            head_motion: motions
                                .iter()
                                .find(|(id, _)| *id == *HEAD_ID)
                                .map(|(_, m)| *m),
                            controller_motions: [
                                motions
                                    .iter()
                                    .find(|(id, _)| *id == *LEFT_HAND_ID)
                                    .map(|(_, m)| *m),
                                motions
                                    .iter()
                                    .find(|(id, _)| *id == *RIGHT_HAND_ID)
                                    .map(|(_, m)| *m),
                            ],
                            hand_skeletons: [left_hand_skeleton, right_hand_skeleton],
                            eye_gazes: local_eye_gazes,
                            fb_face_expression: tracking.face_data.fb_face_expression.clone(),
                            htc_eye_expression: tracking.face_data.htc_eye_expression.clone(),
                            htc_lip_expression: tracking.face_data.htc_lip_expression.clone(),
                        })))
                    }
                }

                if let Some(sink) = &face_tracking_sink {
                    let mut face_data = tracking.face_data;
                    face_data.eye_gazes = local_eye_gazes;

                    sink.send_tracking(face_data);
                }

                let ffi_motions = motions
                    .into_iter()
                    .map(|(id, motion)| tracking::to_ffi_motion(id, motion))
                    .collect::<Vec<_>>();
                let ffi_left_hand_skeleton = left_hand_skeleton.map(tracking::to_ffi_skeleton);
                let ffi_right_hand_skeleton = right_hand_skeleton.map(tracking::to_ffi_skeleton);

                drop(tracking_manager_lock);

                if let Some(stats) = &mut *STATISTICS_MANAGER.lock() {
                    stats.report_tracking_received(tracking.target_timestamp);

                    unsafe {
                        crate::SetTracking(
                            tracking.target_timestamp.as_nanos() as _,
                            stats.tracker_pose_time_offset().as_secs_f32(),
                            ffi_motions.as_ptr(),
                            ffi_motions.len() as _,
                            if let Some(skeleton) = &ffi_left_hand_skeleton {
                                skeleton
                            } else {
                                ptr::null()
                            },
                            if let Some(skeleton) = &ffi_right_hand_skeleton {
                                skeleton
                            } else {
                                ptr::null()
                            },
                            track_controllers,
                        )
                    };
                }
            }
        }
    };

    let statistics_receive_loop = {
        let mut receiver = stream_socket
            .subscribe_to_stream::<ClientStatistics>(STATISTICS)
            .await?;
        async move {
            loop {
                let client_stats = receiver.recv_header_only().await?;

                if let Some(stats) = &mut *STATISTICS_MANAGER.lock() {
                    let timestamp = client_stats.target_timestamp;
                    let decoder_latency = client_stats.video_decode;
                    let network_latency = stats.report_statistics(client_stats);

                    BITRATE_MANAGER.lock().report_frame_latencies(
                        &SERVER_DATA_MANAGER.read().settings().video.bitrate.mode,
                        timestamp,
                        network_latency,
                        decoder_latency,
                    );
                }
            }
        }
    };

    let keepalive_loop = {
        let control_sender = Arc::clone(&control_sender);
        async move {
            loop {
                let res = control_sender
                    .lock()
                    .await
                    .send(&ServerControlPacket::KeepAlive)
                    .await;
                if let Err(e) = res {
                    info!("Client disconnected. Cause: {e}");
                    break Ok(());
                }
                time::sleep(KEEPALIVE_INTERVAL).await;
            }
        }
    };

    let (control_channel_sender, mut control_channel_receiver) = tmpsc::unbounded_channel();
    *CONTROL_CHANNEL_SENDER.lock() = Some(control_channel_sender);

    let control_send_loop = {
        let control_sender = Arc::clone(&control_sender);
        async move {
            while let Some(packet) = control_channel_receiver.recv().await {
                control_sender.lock().await.send(&packet).await?;
            }

            Ok(())
        }
    };

    let control_loop = async move {
        loop {
            match control_receiver.recv().await {
                Ok(ClientControlPacket::PlayspaceSync(packet)) => {
                    if !is_tracking_ref_only {
                        playspace_sync_sender.send(packet).ok();

                        let data_manager_lock = SERVER_DATA_MANAGER.read();
                        let config = &data_manager_lock.settings().headset;
                        tracking_manager.lock().await.recenter(
                            config.position_recentering_mode,
                            config.rotation_recentering_mode,
                        );
                    }
                }
<<<<<<< HEAD
                Ok(ClientControlPacket::RequestIdr) => unsafe { crate::RequestIDR() },
                Ok(ClientControlPacket::RequestConfigNAL) => unsafe { crate::RequestConfigNAL() },
                Ok(ClientControlPacket::VideoErrorReport) => unsafe {
                    crate::VideoErrorReportReceive()
                },
=======
                Ok(ClientControlPacket::RequestIdr) => {
                    if let Some(sender) = &*CONTROL_CHANNEL_SENDER.lock() {
                        if let Some(config) = &*DECODER_CONFIG.lock() {
                            sender
                                .send(ServerControlPacket::InitializeDecoder(config.clone()))
                                .ok();
                        }
                    }
                    unsafe { crate::RequestIDR() }
                }
                Ok(ClientControlPacket::VideoErrorReport) => {
                    if let Some(stats) = &mut *STATISTICS_MANAGER.lock() {
                        stats.report_packet_loss();
                    }
                    unsafe { crate::VideoErrorReportReceive() };
                }
>>>>>>> 348294d4
                Ok(ClientControlPacket::ViewsConfig(config)) => unsafe {
                    crate::SetViewsConfig(FfiViewsConfig {
                        fov: [
                            FfiFov {
                                left: config.fov[0].left,
                                right: config.fov[0].right,
                                up: config.fov[0].up,
                                down: config.fov[0].down,
                            },
                            FfiFov {
                                left: config.fov[1].left,
                                right: config.fov[1].right,
                                up: config.fov[1].up,
                                down: config.fov[1].down,
                            },
                        ],
                        ipd_m: config.ipd_m,
                    });
                },
                Ok(ClientControlPacket::Battery(packet)) => unsafe {
                    crate::SetBattery(packet.device_id, packet.gauge_value, packet.is_plugged);

                    if let Some(stats) = &mut *STATISTICS_MANAGER.lock() {
                        stats.report_battery(packet.device_id, packet.gauge_value);
                    }
                },
                Ok(ClientControlPacket::Buttons(entries)) => {
                    {
                        let data_manager_lock = SERVER_DATA_MANAGER.read();
                        if data_manager_lock.settings().logging.log_button_presses {
                            alvr_events::send_event(EventType::Buttons(
                                entries
                                    .iter()
                                    .map(|e| ButtonEvent {
                                        path: BUTTON_PATH_FROM_ID
                                            .get(&e.path_id)
                                            .cloned()
                                            .unwrap_or_else(|| {
                                                format!("Unknown (ID: {:#16x})", e.path_id)
                                            }),
                                        value: e.value,
                                    })
                                    .collect(),
                            ));
                        }
                    }

                    for entry in entries {
                        let value = match entry.value {
                            ButtonValue::Binary(value) => FfiButtonValue {
                                type_: crate::FfiButtonType_BUTTON_TYPE_BINARY,
                                __bindgen_anon_1: crate::FfiButtonValue__bindgen_ty_1 {
                                    binary: value.into(),
                                },
                            },

                            ButtonValue::Scalar(value) => FfiButtonValue {
                                type_: crate::FfiButtonType_BUTTON_TYPE_SCALAR,
                                __bindgen_anon_1: crate::FfiButtonValue__bindgen_ty_1 {
                                    scalar: value,
                                },
                            },
                        };

                        unsafe { crate::SetButton(entry.path_id, value) };
                    }
                }
                Ok(ClientControlPacket::Log { level, message }) => {
                    info!("Client {client_hostname}: [{level:?}] {message}")
                }
                Ok(_) => (),
                Err(e) => {
                    info!("Client disconnected. Cause: {e}");
                    break;
                }
            }
        }

        Ok(())
    };

    let receive_loop = async move { stream_socket.receive_loop().await };

    tokio::select! {
        // Spawn new tasks and let the runtime manage threading
        res = spawn_cancelable(receive_loop) => {
            if let Err(e) = res {
                info!("Client disconnected. Cause: {e}" );
            }

            Ok(())
        },
        res = spawn_cancelable(game_audio_loop) => res,
        res = spawn_cancelable(microphone_loop) => res,
        res = spawn_cancelable(video_send_loop) => res,
        res = spawn_cancelable(statistics_receive_loop) => res,
        res = spawn_cancelable(haptics_send_loop) => res,
        res = spawn_cancelable(tracking_receive_loop) => res,

        // Leave these loops on the current task
        res = keepalive_loop => res,
        res = control_loop => res,
        res = control_send_loop => res,

        _ = RESTART_NOTIFIER.notified() => {
            control_sender
                .lock()
                .await
                .send(&ServerControlPacket::Restarting)
                .await
                .ok();

            Ok(())
        }
    }
}<|MERGE_RESOLUTION|>--- conflicted
+++ resolved
@@ -992,13 +992,6 @@
                         );
                     }
                 }
-<<<<<<< HEAD
-                Ok(ClientControlPacket::RequestIdr) => unsafe { crate::RequestIDR() },
-                Ok(ClientControlPacket::RequestConfigNAL) => unsafe { crate::RequestConfigNAL() },
-                Ok(ClientControlPacket::VideoErrorReport) => unsafe {
-                    crate::VideoErrorReportReceive()
-                },
-=======
                 Ok(ClientControlPacket::RequestIdr) => {
                     if let Some(sender) = &*CONTROL_CHANNEL_SENDER.lock() {
                         if let Some(config) = &*DECODER_CONFIG.lock() {
@@ -1015,7 +1008,6 @@
                     }
                     unsafe { crate::VideoErrorReportReceive() };
                 }
->>>>>>> 348294d4
                 Ok(ClientControlPacket::ViewsConfig(config)) => unsafe {
                     crate::SetViewsConfig(FfiViewsConfig {
                         fov: [
