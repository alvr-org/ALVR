use bytemuck::{Pod, Zeroable};
use serde::{Deserialize, Serialize};
use settings_schema::{DictionaryDefault, EntryData, SettingsSchema, Switch, SwitchDefault};

#[derive(SettingsSchema, Serialize, Deserialize)]
#[serde(rename_all = "camelCase", tag = "type", content = "content")]
pub enum FrameSize {
    #[schema(min = 0.25, max = 2., step = 0.01)]
    Scale(f32),

    Absolute {
        #[schema(min = 32, step = 32)]
        width: u32,
        #[schema(min = 32, step = 32)]
        height: u32,
    },
}

#[derive(SettingsSchema, Serialize, Deserialize, Clone)]
pub enum MediacodecDataType {
    Float(f32),
    Int32(i32),
    Int64(i64),
    String(String), // Note: Double, Rect and Size are for level 28 and not compatible with the Oculus Go
}

#[derive(SettingsSchema, Serialize, Deserialize)]
#[serde(rename_all = "camelCase")]
pub struct VideoCoding {
    codec: CodecType,
    mediacodec_extra_options: Vec<(String, MediacodecDataType)>,
}

#[derive(SettingsSchema, Serialize, Deserialize)]
#[serde(rename_all = "camelCase")]
pub struct LatencyUseFrametimeDesc {
    #[schema(advanced, min = 10000, max = 100000, step = 1000)]
    pub latency_target_maximum: u64,
}

#[derive(SettingsSchema, Serialize, Deserialize)]
#[serde(rename_all = "camelCase")]
pub struct AdaptiveBitrateDesc {
    #[schema(min = 10, max = 500, step = 1)]
    pub bitrate_maximum: u64,

    #[schema(advanced, min = 1000, max = 25000, step = 500)]
    pub latency_target: u64,

    #[schema(advanced)]
    pub latency_use_frametime: Switch<LatencyUseFrametimeDesc>,

    #[schema(advanced, min = 500, max = 5000, step = 100)]
    pub latency_threshold: u64,

    #[schema(advanced, min = 1, max = 10, step = 1)]
    pub bitrate_up_rate: u64,

    #[schema(advanced, min = 1, max = 10, step = 1)]
    pub bitrate_down_rate: u64,

    #[schema(advanced, min = 0., max = 1., step = 0.01)]
    pub bitrate_light_load_threshold: f32,
}

#[derive(SettingsSchema, Serialize, Deserialize)]
#[serde(rename_all = "camelCase")]
pub struct FoveatedRenderingDesc {
    #[schema(min = 0., max = 1., step = 0.01)]
    pub center_size_x: f32,

    #[schema(min = 0., max = 1., step = 0.01)]
    pub center_size_y: f32,

    #[schema(min = -1., max = 1., step = 0.01)]
    pub center_shift_x: f32,

    #[schema(min = -1., max = 1., step = 0.01)]
    pub center_shift_y: f32,

    #[schema(min = 1., max = 10., step = 1.)]
    pub edge_ratio_x: f32,

    #[schema(min = 1., max = 10., step = 1.)]
    pub edge_ratio_y: f32,
}

#[derive(SettingsSchema, Clone, Copy, Serialize, Deserialize, Pod, Zeroable)]
#[repr(C)]
pub struct ColorCorrectionDesc {
    #[schema(min = -1., max = 1., step = 0.01)]
    pub brightness: f32,

    #[schema(min = -1., max = 1., step = 0.01)]
    pub contrast: f32,

    #[schema(min = -1., max = 1., step = 0.01)]
    pub saturation: f32,

    #[schema(min = 0., max = 5., step = 0.01)]
    pub gamma: f32,

    #[schema(min = -1., max = 5., step = 0.01)]
    pub sharpening: f32,
}

// Note: This enum cannot be converted to camelCase due to a inconsistency between generation and
// validation: "hevc" vs "hEVC".
// This is caused by serde and settings-schema using different libraries for casing conversion
// todo: don't use casing conversion also for all other structs and enums
#[derive(SettingsSchema, Serialize, Deserialize, Debug, Copy, Clone)]
#[serde(tag = "type", content = "content")]
#[repr(u8)]
pub enum CodecType {
    H264,
    HEVC,
}

#[derive(SettingsSchema, Serialize, Deserialize, Debug)]
#[serde(rename_all = "camelCase", tag = "type", content = "content")]
#[repr(u8)]
pub enum TrackingSpace {
    Local,
    Stage,
}

#[derive(SettingsSchema, Serialize, Deserialize)]
#[serde(rename_all = "camelCase")]
pub struct VideoDesc {
    #[schema(advanced)]
    pub adapter_index: u32,

    // Dropdown with 25%, 50%, 75%, 100%, 125%, 150% etc or custom
    // Should set renderResolution (always in scale mode).
    // When the user sets a resolution not obtainable with the preset scales, set the dropdown to
    // custom.
    // Warping compensation is already applied by the web server and driver
    #[schema(placeholder = "resolution_dropdown")]
    //
    #[schema(advanced)]
    pub render_resolution: FrameSize,

    #[schema(advanced)]
    pub recommended_target_resolution: FrameSize,

    #[schema(placeholder = "display_refresh_rate")]
    //
    #[schema(advanced)]
    pub preferred_fps: f32,

    pub codec: CodecType,

    #[schema(advanced)]
    pub video_coding: VideoCoding,

    #[schema(advanced)]
    pub client_request_realtime_decoder: bool,

    pub use_10bit_encoder: bool,

    #[schema(min = 1, max = 500)]
    pub encode_bitrate_mbs: u64,

    pub adaptive_bitrate: Switch<AdaptiveBitrateDesc>,

    #[schema(advanced)]
    pub seconds_from_vsync_to_photons: f32,

    pub foveated_rendering: Switch<FoveatedRenderingDesc>,
    pub color_correction: Switch<ColorCorrectionDesc>,
}

#[derive(SettingsSchema, Serialize, Deserialize, Clone)]
#[serde(rename_all = "camelCase", tag = "type", content = "content")]
pub enum AudioDeviceId {
    Default,
    Name(String),
    #[schema(min = 1, gui = "UpDown")]
    Index(u64),
}

#[derive(SettingsSchema, Serialize, Deserialize)]
#[serde(rename_all = "camelCase")]
pub struct AudioConfig {
    #[schema(min = 0, max = 200)]
    pub average_buffering_ms: u64,

    #[schema(advanced, min = 1, max = 20)]
    pub batch_ms: u64,
}

#[derive(SettingsSchema, Serialize, Deserialize)]
#[serde(rename_all = "camelCase")]
pub struct GameAudioDesc {
    #[schema(placeholder = "device_dropdown")]
    //
    #[schema(advanced)]
    pub device_id: AudioDeviceId,
    pub mute_when_streaming: bool,
    pub config: AudioConfig,
}

// Note: sample rate is a free parameter for microphone, because both server and client supports
// resampling. In contrary, for game audio, the server does not support resampling.
#[derive(SettingsSchema, Serialize, Deserialize)]
#[serde(rename_all = "camelCase")]
pub struct MicrophoneDesc {
    #[schema(placeholder = "input_device_dropdown")]
    //
    #[schema(advanced)]
    pub input_device_id: AudioDeviceId,

    #[schema(placeholder = "output_device_dropdown")]
    //
    #[schema(advanced)]
    pub output_device_id: AudioDeviceId,

    #[schema(advanced)]
    pub sample_rate: u32,

    pub config: AudioConfig,
}

#[derive(SettingsSchema, Serialize, Deserialize)]
#[serde(rename_all = "camelCase")]
pub struct AudioSection {
    pub game_audio: Switch<GameAudioDesc>,
    pub microphone: Switch<MicrophoneDesc>,
}

#[derive(SettingsSchema, Serialize, Deserialize)]
#[serde(rename_all = "camelCase")]
pub struct ControllersDesc {
    // Dropdown:
    // Oculus Rift S
    // Oculus Rift S (no handtracking pinch)
    // Valve Index
    // Valve Index (no handtracking pinch)
    // modeIdx and the following strings must be set accordingly
    #[schema(placeholder = "controller_mode")]
    //
    #[schema(advanced)]
    pub mode_idx: i32,

    #[schema(advanced)]
    pub tracking_system_name: String,

    #[schema(advanced)]
    pub manufacturer_name: String,

    #[schema(advanced)]
    pub model_number: String,

    #[schema(advanced)]
    pub render_model_name_left: String,

    #[schema(advanced)]
    pub render_model_name_right: String,

    #[schema(advanced)]
    pub serial_number: String,

    #[schema(advanced)]
    pub ctrl_type_left: String,

    #[schema(advanced)]
    pub ctrl_type_right: String,

    #[schema(advanced)]
    pub registered_device_type: String,

    #[schema(advanced)]
    pub input_profile_path: String,

    #[schema(placeholder = "tracking_speed")]
    //
    #[schema(advanced)]
    pub pose_time_offset: f32,

    #[schema(advanced)]
    pub clientside_prediction: bool,

    #[schema(advanced)]
    pub serverside_prediction: bool,

    #[schema(advanced, min = 0., max = 0.1, step = 0.001)]
    pub linear_velocity_cutoff: f32,

    #[schema(advanced, min = 0., max = 0.1, step = 0.001)]
    pub linear_acceleration_cutoff: f32,

    #[schema(advanced, min = 0., max = 100., step = 1.)]
    pub angular_velocity_cutoff: f32,

    #[schema(advanced, min = 0., max = 100., step = 1.)]
    pub angular_acceleration_cutoff: f32,

    #[schema(advanced)]
    pub position_offset_left: [f32; 3],

    #[schema(advanced)]
    pub rotation_offset_left: [f32; 3],

    #[schema(advanced, min = 0., max = 5., step = 0.1)]
    pub haptics_intensity: f32,

    #[schema(advanced, min = 0., max = 1., step = 0.01)]
    pub haptics_amplitude_curve: f32,

    #[schema(advanced, min = 0., max = 0.1, step = 0.001)]
    pub haptics_min_duration: f32,

    #[schema(advanced, min = 1., max = 5., step = 0.1)]
    pub haptics_low_duration_amplitude_multiplier: f32,

    #[schema(advanced, min = 0., max = 1., step = 0.01)]
    pub haptics_low_duration_range: f32,

    #[schema(advanced)]
    pub use_headset_tracking_system: bool,
}

#[derive(SettingsSchema, Serialize, Deserialize)]
#[serde(rename_all = "camelCase")]
pub struct HeadsetDesc {
    #[schema(advanced)]
    pub mode_idx: u64,

    #[schema(advanced)]
    pub universe_id: u64,

    // Oculus Rift S or HTC Vive. Should all the following strings accordingly
    #[schema(placeholder = "headset_emulation_mode")]
    //
    #[schema(advanced)]
    pub serial_number: String,

    #[schema(advanced)]
    pub tracking_system_name: String,

    #[schema(advanced)]
    pub model_number: String,

    #[schema(advanced)]
    pub driver_version: String,

    #[schema(advanced)]
    pub manufacturer_name: String,

    #[schema(advanced)]
    pub render_model_name: String,

    #[schema(advanced)]
    pub registered_device_type: String,

    #[schema(advanced)]
    pub tracking_frame_offset: i32,

    #[schema(advanced)]
    pub position_offset: [f32; 3],

    pub force_3dof: bool,

    #[schema(advanced)]
    pub tracking_ref_only: bool,

    #[schema(advanced)]
    pub enable_vive_tracker_proxy: bool,

    pub controllers: Switch<ControllersDesc>,

    pub tracking_space: TrackingSpace,

    #[schema(advanced)]
    pub extra_latency_mode: bool,
}

#[derive(SettingsSchema, Serialize, Deserialize)]
#[serde(rename_all = "camelCase", tag = "type", content = "content")]
pub enum SocketProtocol {
    Udp,

    #[schema(advanced)]
    #[serde(rename_all = "camelCase")]
    ThrottledUdp {
        #[schema(min = 1.0, step = 0.1, gui = "UpDown")]
        bitrate_multiplier: f32,
    },

    Tcp,
}

#[derive(SettingsSchema, Serialize, Deserialize)]
#[serde(rename_all = "camelCase")]
pub struct DiscoveryConfig {
    #[schema(advanced)]
    pub auto_trust_clients: bool,
}

#[derive(SettingsSchema, Serialize, Deserialize)]
#[serde(rename_all = "camelCase")]
pub struct ConnectionDesc {
    pub client_discovery: Switch<DiscoveryConfig>,

    #[schema(advanced, min = 1024, max = 65535)]
    pub web_server_port: u16,

    pub stream_protocol: SocketProtocol,

    #[schema(advanced)]
    pub stream_port: u16,

    #[schema(advanced)]
    pub aggressive_keyframe_resend: bool,

    #[schema(advanced)]
    pub on_connect_script: String,

    #[schema(advanced)]
    pub on_disconnect_script: String,

    #[schema(advanced)]
    pub enable_fec: bool,
}

#[derive(SettingsSchema, Serialize, Deserialize, Clone, Copy, PartialEq, Eq)]
#[serde(rename_all = "camelCase", tag = "type", content = "content")]
pub enum Theme {
    SystemDefault,
    Classic,
    Darkly,
}

#[derive(SettingsSchema, Serialize, Deserialize)]
#[serde(rename_all = "camelCase", tag = "type", content = "content")]
pub enum UpdateChannel {
    NoUpdates,
    Stable,
    Beta,
    Nightly,
}

#[derive(SettingsSchema, Serialize, Deserialize)]
#[serde(rename_all = "camelCase", tag = "type", content = "content")]
pub enum LogLevel {
    Error,
    Warning,
    Info,
    Debug,
}

#[derive(SettingsSchema, Serialize, Deserialize)]
#[serde(rename_all = "camelCase")]
pub struct ExtraDesc {
    pub theme: Theme,
    pub client_dark_mode: bool,
    pub revert_confirm_dialog: bool,
    pub restart_confirm_dialog: bool,
    pub prompt_before_update: bool,
    pub update_channel: UpdateChannel,
    pub log_to_disk: bool,

    #[schema(advanced)]
    pub notification_level: LogLevel,
    #[schema(advanced)]
    pub exclude_notifications_without_id: bool,
}

#[derive(SettingsSchema, Serialize, Deserialize)]
pub struct Settings {
    pub video: VideoDesc,
    pub audio: AudioSection,
    pub headset: HeadsetDesc,
    pub connection: ConnectionDesc,
    pub extra: ExtraDesc,
}

pub fn session_settings_default() -> SettingsDefault {
    SettingsDefault {
        video: VideoDescDefault {
            adapter_index: 0,
            render_resolution: FrameSizeDefault {
                variant: FrameSizeDefaultVariant::Scale,
                Scale: 0.75,
                Absolute: FrameSizeAbsoluteDefault {
                    width: 2880,
                    height: 1600,
                },
            },
            recommended_target_resolution: FrameSizeDefault {
                variant: FrameSizeDefaultVariant::Scale,
                Scale: 0.75,
                Absolute: FrameSizeAbsoluteDefault {
                    width: 2880,
                    height: 1600,
                },
            },
            preferred_fps: 72.,
            codec: CodecTypeDefault {
                variant: CodecTypeDefaultVariant::H264,
            },
            video_coding: VideoCodingDefault {
                codec: CodecTypeDefault {
                    variant: CodecTypeDefaultVariant::H264,
                },
                mediacodec_extra_options: DictionaryDefault {
                    key: "".into(),
                    value: MediacodecDataTypeDefault {
                        variant: MediacodecDataTypeDefaultVariant::String,
                        Float: 0.0,
                        Int32: 0,
                        Int64: 0,
                        String: "".into(),
                    },
                    content: vec![
                        ("operating-rate".into(), MediacodecDataType::Int32(i32::MAX)),
                        ("priority".into(), MediacodecDataType::Int32(0)),
                        // low-latency: only applicable on API level 30. Quest 1 and 2 might not be
                        // cabable, since they are on level 29.
                        ("low-latency".into(), MediacodecDataType::Int32(1)),
                        (
                            "vendor.qti-ext-dec-low-latency.enable".into(),
                            MediacodecDataType::Int32(1),
                        ),
                    ],
                },
            },
            client_request_realtime_decoder: true,
            use_10bit_encoder: false,
            encode_bitrate_mbs: 30,
            adaptive_bitrate: SwitchDefault {
                enabled: !cfg!(target_os = "linux"),
                content: AdaptiveBitrateDescDefault {
                    bitrate_maximum: 200,
                    latency_target: 16000,
                    latency_use_frametime: SwitchDefault {
                        enabled: false,
                        content: LatencyUseFrametimeDescDefault {
                            latency_target_maximum: 50000,
                        },
                    },
                    latency_threshold: 3000,
                    bitrate_up_rate: 1,
                    bitrate_down_rate: 3,
                    bitrate_light_load_threshold: 0.7,
                },
            },
            seconds_from_vsync_to_photons: 0.005,
            foveated_rendering: SwitchDefault {
                enabled: !cfg!(target_os = "linux"),
                content: FoveatedRenderingDescDefault {
                    center_size_x: 0.5,
                    center_size_y: 0.4,
                    center_shift_x: 0.4,
                    center_shift_y: 0.1,
                    edge_ratio_x: 4.,
                    edge_ratio_y: 4.,
                },
            },
            color_correction: SwitchDefault {
                enabled: true,
                content: ColorCorrectionDescDefault {
                    brightness: 0.,
                    contrast: 0.,
                    saturation: 0.5,
                    gamma: 1.,
                    sharpening: 0.,
                },
            },
        },
        audio: AudioSectionDefault {
            game_audio: SwitchDefault {
                enabled: !cfg!(target_os = "linux"),
                content: GameAudioDescDefault {
                    device_id: AudioDeviceIdDefault {
                        variant: AudioDeviceIdDefaultVariant::Default,
                        Name: "".into(),
                        Index: 1,
                    },
                    mute_when_streaming: true,
                    config: AudioConfigDefault {
                        average_buffering_ms: 50,
                        batch_ms: 10,
                    },
                },
            },
            microphone: SwitchDefault {
                enabled: false,
                content: MicrophoneDescDefault {
                    input_device_id: AudioDeviceIdDefault {
                        variant: AudioDeviceIdDefaultVariant::Default,
                        Name: "".into(),
                        Index: 1,
                    },
                    output_device_id: AudioDeviceIdDefault {
                        variant: AudioDeviceIdDefaultVariant::Default,
                        Name: "".into(),
                        Index: 1,
                    },
                    sample_rate: 44100,
                    config: AudioConfigDefault {
                        average_buffering_ms: 50,
                        batch_ms: 10,
                    },
                },
            },
        },
        headset: HeadsetDescDefault {
            mode_idx: 2,
            universe_id: 2,
            serial_number: "1WMGH000XX0000".into(),
            tracking_system_name: "oculus".into(),
            model_number: "Miramar".into(),
            driver_version: "1.55.0".into(),
            manufacturer_name: "Oculus".into(),
            render_model_name: "generic_hmd".into(),
            registered_device_type: "oculus/1WMGH000XX0000".into(),
            tracking_frame_offset: 0,
            position_offset: [0., 0., 0.],
            force_3dof: false,
            tracking_ref_only: false,
            enable_vive_tracker_proxy: false,
            controllers: SwitchDefault {
                enabled: true,
                content: ControllersDescDefault {
                    mode_idx: 7,
                    tracking_system_name: "oculus".into(),
                    manufacturer_name: "Oculus".into(),
                    model_number: "Miramar".into(),
                    render_model_name_left: "{alvr_server}oculus_quest2_controller_left".into(),
                    render_model_name_right: "{alvr_server}oculus_quest2_controller_right".into(),
                    serial_number: "1WMGH000XX0000_Controller".into(),
                    ctrl_type_left: "oculus_touch".into(),
                    ctrl_type_right: "oculus_touch".into(),
                    registered_device_type: "oculus/1WMGH000XX0000_Controller".into(),
                    input_profile_path: "{oculus}/input/touch_profile.json".into(),
                    pose_time_offset: 0.01,
<<<<<<< HEAD
                    clientside_prediction: false,
                    serverside_prediction: true,
                    linear_velocity_cutoff: 0.01,
                    linear_acceleration_cutoff: 0.01,
                    angular_velocity_cutoff: 10.,
                    angular_acceleration_cutoff: 10.,
=======
                    clientside_prediction: true,
>>>>>>> ad25b16a
                    position_offset_left: [-0.0065, 0.002, -0.051],
                    rotation_offset_left: [40., 0., 0.],
                    haptics_intensity: 1.,
                    haptics_amplitude_curve: 0.4,
                    haptics_min_duration: 0.01,
                    haptics_low_duration_amplitude_multiplier: 2.5,
                    haptics_low_duration_range: 0.5,
                    use_headset_tracking_system: false,
                },
            },
            tracking_space: TrackingSpaceDefault {
                variant: TrackingSpaceDefaultVariant::Local,
            },
            extra_latency_mode: false,
        },
        connection: ConnectionDescDefault {
            client_discovery: SwitchDefault {
                enabled: true,
                content: DiscoveryConfigDefault {
                    auto_trust_clients: cfg!(debug_assertions),
                },
            },
            web_server_port: 8082,
            stream_protocol: SocketProtocolDefault {
                variant: if !cfg!(target_os = "linux") {
                    SocketProtocolDefaultVariant::Udp
                } else {
                    SocketProtocolDefaultVariant::Tcp
                },
                ThrottledUdp: SocketProtocolThrottledUdpDefault {
                    bitrate_multiplier: 1.5,
                },
            },
            stream_port: 9944,
            aggressive_keyframe_resend: false,
            on_connect_script: "".into(),
            on_disconnect_script: "".into(),
            enable_fec: true,
        },
        extra: ExtraDescDefault {
            theme: ThemeDefault {
                variant: ThemeDefaultVariant::SystemDefault,
            },
            client_dark_mode: false,
            revert_confirm_dialog: true,
            restart_confirm_dialog: true,
            prompt_before_update: true,
            update_channel: UpdateChannelDefault {
                variant: UpdateChannelDefaultVariant::Stable,
            },
            log_to_disk: cfg!(debug_assertions),
            notification_level: LogLevelDefault {
                variant: if cfg!(debug_assertions) {
                    LogLevelDefaultVariant::Info
                } else {
                    LogLevelDefaultVariant::Warning
                },
            },
            exclude_notifications_without_id: false,
        },
    }
}<|MERGE_RESOLUTION|>--- conflicted
+++ resolved
@@ -635,16 +635,12 @@
                     registered_device_type: "oculus/1WMGH000XX0000_Controller".into(),
                     input_profile_path: "{oculus}/input/touch_profile.json".into(),
                     pose_time_offset: 0.01,
-<<<<<<< HEAD
                     clientside_prediction: false,
                     serverside_prediction: true,
                     linear_velocity_cutoff: 0.01,
                     linear_acceleration_cutoff: 0.01,
                     angular_velocity_cutoff: 10.,
                     angular_acceleration_cutoff: 10.,
-=======
-                    clientside_prediction: true,
->>>>>>> ad25b16a
                     position_offset_left: [-0.0065, 0.002, -0.051],
                     rotation_offset_left: [40., 0., 0.],
                     haptics_intensity: 1.,
