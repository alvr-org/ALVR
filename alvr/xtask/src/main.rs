mod command;
mod dependencies;
mod version;

use fs_extra::{self as fsx, dir as dirx};
use pico_args::Arguments;
use std::{
    env,
    error::Error,
    fs,
    path::{Path, PathBuf},
};

const HELP_STR: &str = r#"
cargo xtask
Developement actions for ALVR.

USAGE:
    cargo xtask <SUBCOMMAND> [FLAG] [ARGS]

SUBCOMMANDS:
    build-windows-deps  Download and compile external dependencies for Windows
    build-android-deps  Download and compile external dependencies for Android
    build-server        Build server driver, then copy binaries to build folder
    build-client        Build client, then copy binaries to build folder
    build-ffmpeg-linux  Build FFmpeg with VAAPI and Vulkan support. Only for CI
    publish-server      Build server in release mode, make portable version and installer
    publish-client      Build client for all headsets
    clean               Removes build folder
    kill-oculus         Kill all Oculus processes
    bump-versions       Bump server and client package versions
    clippy              Show warnings for selected clippy lints

FLAGS:
    --fetch             Update crates with "cargo update". Used only for build subcommands
    --release           Optimized build without debug info. Used only for build subcommands
    --nightly           Bump versions to nightly and build. Used only for publish subcommand
    --oculus-quest      Oculus Quest build. Used only for build-client subcommand
    --oculus-go         Oculus Go build. Used only for build-client subcommand
    --bundle-ffmpeg     Bundle ffmpeg libraries. Only used for build-server subcommand on Linux
    --help              Print this text

ARGS:
    --version <VERSION>     Specify version to set with the bump-versions subcommand
"#;

type BResult<T = ()> = Result<T, Box<dyn Error>>;

#[cfg(target_os = "linux")]
const SERVER_BUILD_DIR_NAME: &str = "alvr_server_linux";
#[cfg(windows)]
const SERVER_BUILD_DIR_NAME: &str = "alvr_server_windows";

#[cfg(target_os = "linux")]
pub fn exec_fname(name: &str) -> String {
    name.to_owned()
}
#[cfg(windows)]
pub fn exec_fname(name: &str) -> String {
    format!("{}.exe", name)
}

#[cfg(target_os = "linux")]
fn dynlib_fname(name: &str) -> String {
    format!("lib{}.so", name)
}
#[cfg(windows)]
fn dynlib_fname(name: &str) -> String {
    format!("{}.dll", name)
}

pub fn target_dir() -> PathBuf {
    Path::new(env!("OUT_DIR")).join("../../../..")
}

pub fn workspace_dir() -> PathBuf {
    Path::new(env!("CARGO_MANIFEST_DIR"))
        .parent()
        .unwrap()
        .parent()
        .unwrap()
        .into()
}

pub fn build_dir() -> PathBuf {
    workspace_dir().join("build")
}

pub fn server_build_dir() -> PathBuf {
    build_dir().join(SERVER_BUILD_DIR_NAME)
}

pub fn remove_build_dir() {
    let build_dir = build_dir();
    fs::remove_dir_all(&build_dir).ok();
}

pub fn build_server(is_release: bool, is_nightly: bool, fetch_crates: bool, bundle_ffmpeg: bool) {
    let build_type = if is_release { "release" } else { "debug" };
    let build_flag = if is_release { "--release" } else { "" };

    let mut server_features: Vec<&str> = vec![];
    let mut launcher_features: Vec<&str> = vec![];

    if is_nightly {
        server_features.push("alvr_common/nightly");
        launcher_features.push("alvr_common/nightly");
    }
    if bundle_ffmpeg {
        server_features.push("bundled_ffmpeg");
    }
    if server_features.is_empty() {
        server_features.push("default")
    }
    if launcher_features.is_empty() {
        launcher_features.push("default")
    }

    let target_dir = target_dir();
    let artifacts_dir = target_dir.join(build_type);
    let driver_dst_dir = server_build_dir().join(
        alvr_filesystem_layout::LAYOUT
            .openvr_driver_lib()
            .parent()
            .unwrap(),
    );

    if fetch_crates {
        command::run("cargo update").unwrap();
    }

    fs::remove_dir_all(&server_build_dir()).ok();
    fs::create_dir_all(&server_build_dir()).unwrap();
    fs::create_dir_all(&driver_dst_dir).unwrap();
    fs::create_dir_all(
        server_build_dir().join(
            alvr_filesystem_layout::LAYOUT
                .launcher_exe
                .parent()
                .unwrap(),
        ),
    )
    .unwrap();

    let mut copy_options = dirx::CopyOptions::new();
    copy_options.copy_inside = true;
    fsx::copy_items(
        &["alvr/xtask/resources/presets"],
        server_build_dir().join(&alvr_filesystem_layout::LAYOUT.presets_dir),
        &copy_options,
    )
    .expect("copy presets");

    if bundle_ffmpeg {
        let ffmpeg_path = dependencies::build_ffmpeg_linux();
        let lib_dir = server_build_dir().join("lib64").join("alvr");
        fs::create_dir_all(lib_dir.clone()).unwrap();
        for lib in walkdir::WalkDir::new(ffmpeg_path)
            .into_iter()
            .filter_map(|maybe_entry| maybe_entry.ok())
            .map(|entry| entry.into_path())
            .filter(|path| path.file_name().unwrap().to_string_lossy().contains(".so."))
        {
            fs::copy(lib.clone(), lib_dir.join(lib.file_name().unwrap())).unwrap();
        }
    }

    #[cfg(target_os = "linux")]
    {
        command::run_in(
            &workspace_dir().join("alvr/vrcompositor-wrapper"),
            &format!("cargo build {}", build_flag),
        )
        .unwrap();
        fs::create_dir_all(
            server_build_dir().join(
                alvr_filesystem_layout::LAYOUT
                    .vrcompositor_wrapper
                    .parent()
                    .unwrap(),
            ),
        )
        .unwrap();
        fs::copy(
            artifacts_dir.join("vrcompositor-wrapper"),
            server_build_dir().join(&alvr_filesystem_layout::LAYOUT.vrcompositor_wrapper),
        )
        .unwrap();
    }

    command::run_in(
        &workspace_dir().join("alvr/server"),
        &format!(
            "cargo build {} --no-default-features --features {}",
            build_flag,
            server_features.join(",")
        ),
    )
    .unwrap();
    command::run_in(
        &workspace_dir().join("alvr/launcher"),
        &format!(
            "cargo build {} --no-default-features --features {}",
            build_flag,
            launcher_features.join(",")
        ),
    )
    .unwrap();
    fs::copy(
        artifacts_dir.join(dynlib_fname("alvr_server")),
        server_build_dir().join(alvr_filesystem_layout::LAYOUT.openvr_driver_lib()),
    )
    .unwrap();

    fs::copy(
        std::path::Path::new("alvr/xtask/resources/driver.vrdrivermanifest"),
        server_build_dir().join(alvr_filesystem_layout::LAYOUT.openvr_driver_manifest()),
    )
    .expect("copy openVR driver manifest");

    if cfg!(windows) {
        let dir_content = dirx::get_dir_content("alvr/server/cpp/bin/windows").unwrap();
        fsx::copy_items(
            &dir_content.files,
            driver_dst_dir,
            &dirx::CopyOptions::new(),
        )
        .unwrap();
    }

<<<<<<< HEAD
    let dir_content =
        dirx::get_dir_content2("alvr/dashboard", &dirx::DirOptions { depth: 1 }).unwrap();
    let items: Vec<&String> = dir_content.directories[1..]
        .iter()
        .chain(dir_content.files.iter())
        .collect();

    let destination = server_build_dir().join("dashboard");
    fs::create_dir_all(&destination).unwrap();
    fsx::copy_items(&items, destination, &dirx::CopyOptions::new()).unwrap();
=======
    if new_dashboard {
        command::run_in(
            &workspace_dir().join("alvr/dashboard"),
            &format!(
                "npm install && npx webpack --mode {} --output-path=../../build/{}/dashboard",
                if is_release {
                    "production"
                } else {
                    "development"
                },
                SERVER_BUILD_DIR_NAME,
            ),
        )
        .unwrap()
    } else {
        let dir_content =
            dirx::get_dir_content2("alvr/legacy_dashboard", &dirx::DirOptions { depth: 1 })
                .unwrap();
        let items: Vec<&String> = dir_content.directories[1..]
            .iter()
            .chain(dir_content.files.iter())
            .collect();

        let destination =
            server_build_dir().join(&alvr_filesystem_layout::LAYOUT.dashboard_resources_dir);
        fs::create_dir_all(&destination).unwrap();
        fsx::copy_items(&items, destination, &dirx::CopyOptions::new()).unwrap();
    }
>>>>>>> 7d4f6a5b

    if cfg!(target_os = "linux") {
        command::run_in(
            &workspace_dir().join("alvr/vulkan-layer"),
            &format!("cargo build {}", build_flag),
        )
        .unwrap();

        let lib_dir = server_build_dir().join("lib64");
        let manifest_dir = server_build_dir().join("share/vulkan/explicit_layer.d");

        fs::create_dir_all(&manifest_dir).unwrap();
        fs::create_dir_all(&lib_dir).unwrap();
        fs::copy(
            workspace_dir().join("alvr/vulkan-layer/layer/alvr_x86_64.json"),
            manifest_dir.join("alvr_x86_64.json"),
        )
        .unwrap();
        fs::copy(
            artifacts_dir.join(dynlib_fname("alvr_vulkan_layer")),
            lib_dir.join(dynlib_fname("alvr_vulkan_layer")),
        )
        .unwrap();
    }

    fs::copy(
        artifacts_dir.join(exec_fname("alvr_launcher")),
        server_build_dir().join(&alvr_filesystem_layout::LAYOUT.launcher_exe),
    )
    .unwrap();
}

pub fn build_client(is_release: bool, is_nightly: bool, for_oculus_go: bool) {
    let headset_name = if for_oculus_go {
        "oculus_go"
    } else {
        "oculus_quest"
    };

    let headset_type = if for_oculus_go {
        "OculusGo"
    } else {
        "OculusQuest"
    };
    let package_type = if is_nightly { "Nightly" } else { "Stable" };
    let build_type = if is_release { "release" } else { "debug" };

    let build_task = format!("assemble{}{}{}", headset_type, package_type, build_type);

    let client_dir = workspace_dir().join("alvr/client/android");
    let command_name = if cfg!(not(windows)) {
        "gradlew"
    } else {
        "gradlew.bat"
    };

    let artifact_name = format!("alvr_client_{}", headset_name);
    fs::create_dir_all(&build_dir().join(&artifact_name)).unwrap();

    env::set_current_dir(&client_dir).unwrap();
    command::run(&format!("{} {}", command_name, build_task)).unwrap();
    env::set_current_dir(workspace_dir()).unwrap();

    fs::copy(
        client_dir
            .join("app/build/outputs/apk")
            .join(format!("{}{}", headset_type, package_type))
            .join(build_type)
            .join(format!(
                "app-{}-{}-{}.apk",
                headset_type, package_type, build_type
            )),
        build_dir()
            .join(&artifact_name)
            .join(format!("{}.apk", artifact_name)),
    )
    .unwrap();
}

fn build_installer(wix_path: &str) {
    let wix_path = PathBuf::from(wix_path).join("bin");
    let heat_cmd = wix_path.join("heat.exe");
    let candle_cmd = wix_path.join("candle.exe");
    let light_cmd = wix_path.join("light.exe");

    // Clear away build and prerelease version specifiers, MSI can have only dot-separated numbers.
    let mut version = version::version();
    if let Some(idx) = version.find('-') {
        version = version[..idx].to_owned();
    }
    if let Some(idx) = version.find('+') {
        version = version[..idx].to_owned();
    }

    command::run_without_shell(
        &heat_cmd.to_string_lossy(),
        &[
            "dir",
            "build\\alvr_server_windows",
            "-ag",
            "-sreg",
            "-srd",
            "-dr",
            "APPLICATIONFOLDER",
            "-cg",
            "BuildFiles",
            "-var",
            "var.BuildRoot",
            "-o",
            "target\\wix\\harvested.wxs",
        ],
    )
    .unwrap();

    command::run_without_shell(
        &candle_cmd.to_string_lossy(),
        &[
            "-arch",
            "x64",
            "-dBuildRoot=build\\alvr_server_windows",
            "-ext",
            "WixUtilExtension",
            &format!("-dVersion={}", version),
            "alvr\\xtask\\wix\\main.wxs",
            "target\\wix\\harvested.wxs",
            "-o",
            "target\\wix\\",
        ],
    )
    .unwrap();

    command::run_without_shell(
        &light_cmd.to_string_lossy(),
        &[
            "target\\wix\\main.wixobj",
            "target\\wix\\harvested.wixobj",
            "-ext",
            "WixUIExtension",
            "-ext",
            "WixUtilExtension",
            "-o",
            "target\\wix\\alvr.msi",
        ],
    )
    .unwrap();

    // Build the bundle including ALVR and vc_redist.
    command::run_without_shell(
        &candle_cmd.to_string_lossy(),
        &[
            "-arch",
            "x64",
            "-dBuildRoot=build\\alvr_server_windows",
            "-ext",
            "WixUtilExtension",
            "-ext",
            "WixBalExtension",
            "alvr\\xtask\\wix\\bundle.wxs",
            "-o",
            "target\\wix\\",
        ],
    )
    .unwrap();

    command::run_without_shell(
        &light_cmd.to_string_lossy(),
        &[
            "target\\wix\\bundle.wixobj",
            "-ext",
            "WixUtilExtension",
            "-ext",
            "WixBalExtension",
            "-o",
            &format!("build\\ALVR_Installer_v{}.exe", version),
        ],
    )
    .unwrap();
}

pub fn publish_server(is_nightly: bool) {
    build_server(true, is_nightly, false, false);

    // Add licenses
    let licenses_dir = server_build_dir().join("licenses");
    fs::create_dir_all(&licenses_dir).unwrap();
    fs::copy(
        workspace_dir().join("LICENSE"),
        licenses_dir.join("ALVR.txt"),
    )
    .unwrap();
    command::run("cargo install cargo-about").unwrap();
    command::run(&format!(
        "cargo about generate {} > {}",
        workspace_dir()
            .join("alvr")
            .join("xtask")
            .join("licenses_template.hbs")
            .to_string_lossy(),
        licenses_dir.join("dependencies.html").to_string_lossy()
    ))
    .unwrap();
    fs::copy(
        workspace_dir()
            .join("alvr")
            .join("server")
            .join("LICENSE-Valve"),
        licenses_dir.join("Valve.txt"),
    )
    .unwrap();

    command::zip(&server_build_dir()).unwrap();

    if cfg!(windows) {
        if is_nightly {
            fs::copy(
                target_dir().join("release").join("alvr_server.pdb"),
                build_dir().join("alvr_server.pdb"),
            )
            .unwrap();
        }

        if let Some(wix_evar) = env::vars().find(|v| v.0 == "WIX") {
            println!("Found WiX, will build installer.");

            build_installer(&wix_evar.1);
        } else {
            println!("No WiX toolset installation found, skipping installer.");
        }
    }
}

pub fn publish_client(is_nightly: bool) {
    build_client(!is_nightly, is_nightly, false);
    build_client(!is_nightly, is_nightly, true);
}

// Avoid Oculus link popups when debugging the client
pub fn kill_oculus_processes() {
    command::run_without_shell(
        "powershell",
        &[
            "Start-Process",
            "taskkill",
            "-ArgumentList",
            "\"/F /IM OVR* /T\"",
            "-Verb",
            "runAs",
        ],
    )
    .unwrap();
}

fn clippy() {
    command::run(&format!(
        "cargo clippy {} -- {} {} {} {} {} {} {} {} {} {} {}",
        "-p alvr_xtask -p alvr_common -p alvr_launcher -p alvr_dashboard", // todo: add more crates when they compile correctly
        "-W clippy::clone_on_ref_ptr -W clippy::create_dir -W clippy::dbg_macro",
        "-W clippy::decimal_literal_representation -W clippy::else_if_without_else",
        "-W clippy::exit -W clippy::expect_used -W clippy::filetype_is_file",
        "-W clippy::float_cmp_const -W clippy::get_unwrap -W clippy::let_underscore_must_use",
        "-W clippy::lossy_float_literal -W clippy::map_err_ignore -W clippy::mem_forget",
        "-W clippy::multiple_inherent_impl -W clippy::print_stderr -W clippy::print_stderr",
        "-W clippy::rc_buffer -W clippy::rest_pat_in_fully_bound_structs -W clippy::str_to_string",
        "-W clippy::string_to_string -W clippy::todo -W clippy::unimplemented",
        "-W clippy::unneeded_field_pattern -W clippy::unwrap_in_result",
        "-W clippy::verbose_file_reads -W clippy::wildcard_enum_match_arm",
        "-W clippy::wrong_pub_self_convention"
    ))
    .unwrap();
}

fn main() {
    env::set_var("RUST_BACKTRACE", "1");

    let mut args = Arguments::from_env();

    if args.contains(["-h", "--help"]) {
        println!("{}", HELP_STR);
    } else if let Ok(Some(subcommand)) = args.subcommand() {
        let fetch = args.contains("--fetch");
        let is_release = args.contains("--release");
        let version: Option<String> = args.opt_value_from_str("--version").unwrap();
        let is_nightly = args.contains("--nightly");
        let for_oculus_quest = args.contains("--oculus-quest");
        let for_oculus_go = args.contains("--oculus-go");
        let bundle_ffmpeg = args.contains("--bundle-ffmpeg");

        if args.finish().is_empty() {
            match subcommand.as_str() {
                "build-windows-deps" => dependencies::build_deps("windows"),
                "build-android-deps" => dependencies::build_deps("android"),
                "build-server" => build_server(is_release, false, fetch, bundle_ffmpeg),
                "build-client" => {
                    if (for_oculus_quest && for_oculus_go) || (!for_oculus_quest && !for_oculus_go)
                    {
                        build_client(is_release, false, false);
                        build_client(is_release, false, true);
                    } else {
                        build_client(is_release, false, for_oculus_go);
                    }
                }
                "build-ffmpeg-linux" => {
                    dependencies::build_ffmpeg_linux();
                }
                "publish-server" => publish_server(is_nightly),
                "publish-client" => publish_client(is_nightly),
                "clean" => remove_build_dir(),
                "kill-oculus" => kill_oculus_processes(),
                "bump-versions" => version::bump_version(version, is_nightly),
                "clippy" => clippy(),
                _ => {
                    println!("\nUnrecognized subcommand.");
                    println!("{}", HELP_STR);
                    return;
                }
            }
        } else {
            println!("\nWrong arguments.");
            println!("{}", HELP_STR);
            return;
        }
    } else {
        println!("\nMissing subcommand.");
        println!("{}", HELP_STR);
        return;
    }

    println!("\nDone\n");
}<|MERGE_RESOLUTION|>--- conflicted
+++ resolved
@@ -228,47 +228,17 @@
         .unwrap();
     }
 
-<<<<<<< HEAD
     let dir_content =
-        dirx::get_dir_content2("alvr/dashboard", &dirx::DirOptions { depth: 1 }).unwrap();
+        dirx::get_dir_content2("alvr/legacy_dashboard", &dirx::DirOptions { depth: 1 }).unwrap();
     let items: Vec<&String> = dir_content.directories[1..]
         .iter()
         .chain(dir_content.files.iter())
         .collect();
 
-    let destination = server_build_dir().join("dashboard");
+    let destination =
+        server_build_dir().join(&alvr_filesystem_layout::LAYOUT.dashboard_resources_dir);
     fs::create_dir_all(&destination).unwrap();
     fsx::copy_items(&items, destination, &dirx::CopyOptions::new()).unwrap();
-=======
-    if new_dashboard {
-        command::run_in(
-            &workspace_dir().join("alvr/dashboard"),
-            &format!(
-                "npm install && npx webpack --mode {} --output-path=../../build/{}/dashboard",
-                if is_release {
-                    "production"
-                } else {
-                    "development"
-                },
-                SERVER_BUILD_DIR_NAME,
-            ),
-        )
-        .unwrap()
-    } else {
-        let dir_content =
-            dirx::get_dir_content2("alvr/legacy_dashboard", &dirx::DirOptions { depth: 1 })
-                .unwrap();
-        let items: Vec<&String> = dir_content.directories[1..]
-            .iter()
-            .chain(dir_content.files.iter())
-            .collect();
-
-        let destination =
-            server_build_dir().join(&alvr_filesystem_layout::LAYOUT.dashboard_resources_dir);
-        fs::create_dir_all(&destination).unwrap();
-        fsx::copy_items(&items, destination, &dirx::CopyOptions::new()).unwrap();
-    }
->>>>>>> 7d4f6a5b
 
     if cfg!(target_os = "linux") {
         command::run_in(
