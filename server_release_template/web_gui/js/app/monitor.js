--- conflicted
+++ resolved
@@ -6,15 +6,10 @@
     "lib/lodash",
     "i18n!app/nls/monitor",
     "i18n!app/nls/notifications",
-<<<<<<< HEAD
-    "css!app/templates/monitor.css"
-], function(addClientModalTemplate, configureClientModalTemplate, monitorTemplate, session, _, i18n, i18nNotifications) {
-=======
     "css!app/templates/monitor.css",
     "js/lib/epoch.js",
     "css!js/lib/epoch.css",
-], function(addClientModalTemplate, monitorTemplate, session, _, i18n, i18nNotifications) {
->>>>>>> 85eca8cc
+], function(addClientModalTemplate, configureClientModalTemplate, monitorTemplate, session, _, i18n, i18nNotifications) {
     return function(alvrSettings) {
 
         var notificationLevels = [];   
@@ -62,11 +57,8 @@
             $(document).ready(() => {
                 logInit();
                 initNotificationLevel();
-<<<<<<< HEAD
                 initAddClientModal(templateAddClient);
-=======
                 initPerformanceGraphs();
->>>>>>> 85eca8cc
 
                 updateClients();
             });
@@ -116,12 +108,6 @@
 
         }
 
-<<<<<<< HEAD
-        function initAddClientModal(template){
-            $("#showAddClientModal").click(() => {
-                $("#addClientModal").remove();
-                $("body").append(template);
-=======
          function initPerformanceGraphs(){
              var now = parseInt(new Date().getTime() / 1000);
             latencyGraph = $("#latencyGraphArea").epoch({
@@ -179,10 +165,10 @@
                 { time: now,  y: statistics["clientFPS"] }]);
         }
 
-        function addNewClient(type, hostname) {
-            const id = hostname.replace(/\./g, '');
->>>>>>> 85eca8cc
-
+        function initAddClientModal(template){
+            $("#showAddClientModal").click(() => {
+                $("#addClientModal").remove();
+                $("body").append(template);
                 $(document).ready(() => {
                     $('#addClientModal').modal({
                         backdrop: 'static',
