--- conflicted
+++ resolved
@@ -21,11 +21,6 @@
     "noNeedForUpdate": "No hay nuevas actualizaciones",
     "needUpdateClickForMore": "Hay una nueva actualización, haga clic para obtener más información",
     "updatePopupTitle": "Actualización encontrada!",
-<<<<<<< HEAD
-    "textUpdateStart": "La actualización",
-    "textUpdateEnd": "ha sido encontrada, ¿le gustaría actualizarla ahora?",
-=======
->>>>>>> b38f13d1
     "cancelUpdateButton": "Ignorar",
     "moreUpdateButton": "Ir al sitio web",
     "okUpdateButton": "Actualizar",
